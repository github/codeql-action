--- conflicted
+++ resolved
@@ -49,64 +49,6 @@
 
           matrix.version == 'stable-v2.13.5' ||
 
-<<<<<<< HEAD
-        matrix.version == 'stable-v2.13.5' ||
-
-        matrix.version == 'stable-v2.14.6')
-      with:
-        python-version: '3.11'
-    - name: Check out repository
-      uses: actions/checkout@v4
-    - name: Prepare test
-      id: prepare-test
-      uses: ./.github/actions/prepare-test
-      with:
-        version: ${{ matrix.version }}
-        use-all-platform-bundle: 'false'
-        setup-kotlin: true
-    - name: Set environment variable for Swift enablement
-      if: runner.os != 'Windows' && matrix.version == '20221211'
-      shell: bash
-      run: echo "CODEQL_ENABLE_EXPERIMENTAL_FEATURES_SWIFT=true" >> $GITHUB_ENV
-    - uses: ./../action/init
-      id: init
-      with:
-        languages: javascript
-        tools: ${{ steps.prepare-test.outputs.tools-url }}
-    - uses: ./../action/.github/actions/setup-swift
-      with:
-        codeql-path: ${{ steps.init.outputs.codeql-path }}
-    - name: Build code
-      shell: bash
-      run: ./build.sh
-    - uses: ./../action/analyze
-      with:
-        output: ${{ runner.temp }}/results
-    - name: Upload SARIF
-      uses: actions/upload-artifact@v3
-      with:
-        name: with-baseline-information-${{ matrix.os }}-${{ matrix.version }}.sarif.json
-        path: ${{ runner.temp }}/results/javascript.sarif
-        retention-days: 7
-    - name: Check results
-      shell: bash
-      run: |
-        cd "$RUNNER_TEMP/results"
-        expected_baseline_languages="c csharp go java kotlin javascript python ruby"
-        if [[ $RUNNER_OS != "Windows" ]]; then
-          expected_baseline_languages+=" swift"
-        fi
-
-        for lang in ${expected_baseline_languages}; do
-          rule_name="cli/expected-extracted-files/${lang}"
-          found_notification=$(jq --arg rule_name "${rule_name}" '[.runs[0].tool.driver.notifications |
-            select(. != null) | flatten | .[].id] | any(. == $rule_name)' javascript.sarif)
-          if [[ "${found_notification}" != "true" ]]; then
-            echo "Expected SARIF output to contain notification '${rule_name}', but found no such notification."
-            exit 1
-          else
-            echo "Found notification '${rule_name}'."
-=======
           matrix.version == 'stable-v2.14.6')
         with:
           python-version: '3.11'
@@ -118,6 +60,7 @@
         with:
           version: ${{ matrix.version }}
           use-all-platform-bundle: 'false'
+          setup-kotlin: true
       - uses: ./../action/init
         id: init
         with:
@@ -145,7 +88,6 @@
           expected_baseline_languages="c csharp go java kotlin javascript python ruby"
           if [[ $RUNNER_OS != "Windows" ]]; then
             expected_baseline_languages+=" swift"
->>>>>>> bd2ebac9
           fi
 
           for lang in ${expected_baseline_languages}; do
