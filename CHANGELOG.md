# CodeQL Action Changelog

See the [releases page](https://github.com/github/codeql-action/releases) for the relevant changes to the CodeQL CLI and language packs.

## [UNRELEASED]

<<<<<<< HEAD
- Bump minimum CodeQL bundle version to 2.16.6. [#2912](https://github.com/github/codeql-action/pull/2912)
=======
No user facing changes.

## 3.28.19 - 03 Jun 2025

>>>>>>> b1e4dc3d
- The CodeQL Action no longer includes its own copy of the extractor for the `actions` language, which is currently in public preview.
  The `actions` extractor has been included in the CodeQL CLI since v2.20.6. If your workflow has enabled the `actions` language _and_ you have pinned
  your `tools:` property to a specific version of the CodeQL CLI earlier than v2.20.6, you will need to update to at least CodeQL v2.20.6 or disable
  `actions` analysis.
- Update default CodeQL bundle version to 2.21.4. [#2910](https://github.com/github/codeql-action/pull/2910)

## 3.28.18 - 16 May 2025

- Update default CodeQL bundle version to 2.21.3. [#2893](https://github.com/github/codeql-action/pull/2893)
- Skip validating SARIF produced by CodeQL for improved performance. [#2894](https://github.com/github/codeql-action/pull/2894)
- The number of threads and amount of RAM used by CodeQL can now be set via the `CODEQL_THREADS` and `CODEQL_RAM` runner environment variables. If set, these environment variables override the `threads` and `ram` inputs respectively. [#2891](https://github.com/github/codeql-action/pull/2891)

## 3.28.17 - 02 May 2025

- Update default CodeQL bundle version to 2.21.2. [#2872](https://github.com/github/codeql-action/pull/2872)

## 3.28.16 - 23 Apr 2025

- Update default CodeQL bundle version to 2.21.1. [#2863](https://github.com/github/codeql-action/pull/2863)

## 3.28.15 - 07 Apr 2025

- Fix bug where the action would fail if it tried to produce a debug artifact with more than 65535 files. [#2842](https://github.com/github/codeql-action/pull/2842)

## 3.28.14 - 07 Apr 2025

- Update default CodeQL bundle version to 2.21.0. [#2838](https://github.com/github/codeql-action/pull/2838)

## 3.28.13 - 24 Mar 2025

No user facing changes.

## 3.28.12 - 19 Mar 2025

- Dependency caching should now cache more dependencies for Java `build-mode: none` extractions. This should speed up workflows and avoid inconsistent alerts in some cases.
- Update default CodeQL bundle version to 2.20.7. [#2810](https://github.com/github/codeql-action/pull/2810)

## 3.28.11 - 07 Mar 2025

- Update default CodeQL bundle version to 2.20.6. [#2793](https://github.com/github/codeql-action/pull/2793)

## 3.28.10 - 21 Feb 2025

- Update default CodeQL bundle version to 2.20.5. [#2772](https://github.com/github/codeql-action/pull/2772)
- Address an issue where the CodeQL Bundle would occasionally fail to decompress on macOS. [#2768](https://github.com/github/codeql-action/pull/2768)

## 3.28.9 - 07 Feb 2025

- Update default CodeQL bundle version to 2.20.4. [#2753](https://github.com/github/codeql-action/pull/2753)

## 3.28.8 - 29 Jan 2025

- Enable support for Kotlin 2.1.10 when running with CodeQL CLI v2.20.3. [#2744](https://github.com/github/codeql-action/pull/2744)

## 3.28.7 - 29 Jan 2025

No user facing changes.

## 3.28.6 - 27 Jan 2025

- Re-enable debug artifact upload for CLI versions 2.20.3 or greater. [#2726](https://github.com/github/codeql-action/pull/2726)

## 3.28.5 - 24 Jan 2025

- Update default CodeQL bundle version to 2.20.3. [#2717](https://github.com/github/codeql-action/pull/2717)

## 3.28.4 - 23 Jan 2025

No user facing changes.

## 3.28.3 - 22 Jan 2025

- Update default CodeQL bundle version to 2.20.2. [#2707](https://github.com/github/codeql-action/pull/2707)
- Fix an issue downloading the CodeQL Bundle from a GitHub Enterprise Server instance which occurred when the CodeQL Bundle had been synced to the instance using the [CodeQL Action sync tool](https://github.com/github/codeql-action-sync-tool) and the Actions runner did not have Zstandard installed. [#2710](https://github.com/github/codeql-action/pull/2710)
- Uploading debug artifacts for CodeQL analysis is temporarily disabled. [#2712](https://github.com/github/codeql-action/pull/2712)

## 3.28.2 - 21 Jan 2025

No user facing changes.

## 3.28.1 - 10 Jan 2025

- CodeQL Action v2 is now deprecated, and is no longer updated or supported. For better performance, improved security, and new features, upgrade to v3. For more information, see [this changelog post](https://github.blog/changelog/2025-01-10-code-scanning-codeql-action-v2-is-now-deprecated/). [#2677](https://github.com/github/codeql-action/pull/2677)
- Update default CodeQL bundle version to 2.20.1. [#2678](https://github.com/github/codeql-action/pull/2678)

## 3.28.0 - 20 Dec 2024

- Bump the minimum CodeQL bundle version to 2.15.5. [#2655](https://github.com/github/codeql-action/pull/2655)
- Don't fail in the unusual case that a file is on the search path. [#2660](https://github.com/github/codeql-action/pull/2660).

## 3.27.9 - 12 Dec 2024

No user facing changes.

## 3.27.8 - 12 Dec 2024

- Fixed an issue where streaming the download and extraction of the CodeQL bundle did not respect proxy settings. [#2624](https://github.com/github/codeql-action/pull/2624)

## 3.27.7 - 10 Dec 2024

- We are rolling out a change in December 2024 that will extract the CodeQL bundle directly to the toolcache to improve performance. [#2631](https://github.com/github/codeql-action/pull/2631)
- Update default CodeQL bundle version to 2.20.0. [#2636](https://github.com/github/codeql-action/pull/2636)

## 3.27.6 - 03 Dec 2024

- Update default CodeQL bundle version to 2.19.4. [#2626](https://github.com/github/codeql-action/pull/2626)

## 3.27.5 - 19 Nov 2024

No user facing changes.

## 3.27.4 - 14 Nov 2024

No user facing changes.

## 3.27.3 - 12 Nov 2024

No user facing changes.

## 3.27.2 - 12 Nov 2024

- Fixed an issue where setting up the CodeQL tools would sometimes fail with the message "Invalid value 'undefined' for header 'authorization'". [#2590](https://github.com/github/codeql-action/pull/2590)

## 3.27.1 - 08 Nov 2024

- The CodeQL Action now downloads bundles compressed using Zstandard on GitHub Enterprise Server when using Linux or macOS runners. This speeds up the installation of the CodeQL tools. This feature is already available to GitHub.com users. [#2573](https://github.com/github/codeql-action/pull/2573)
- Update default CodeQL bundle version to 2.19.3. [#2576](https://github.com/github/codeql-action/pull/2576)

## 3.27.0 - 22 Oct 2024

- Bump the minimum CodeQL bundle version to 2.14.6. [#2549](https://github.com/github/codeql-action/pull/2549)
- Fix an issue where the `upload-sarif` Action would fail with "upload-sarif post-action step failed: Input required and not supplied: token" when called in a composite Action that had a different set of inputs to the ones expected by the `upload-sarif` Action. [#2557](https://github.com/github/codeql-action/pull/2557)
- Update default CodeQL bundle version to 2.19.2. [#2552](https://github.com/github/codeql-action/pull/2552)

## 3.26.13 - 14 Oct 2024

No user facing changes.

## 3.26.12 - 07 Oct 2024

- _Upcoming breaking change_: Add a deprecation warning for customers using CodeQL version 2.14.5 and earlier. These versions of CodeQL were discontinued on 24 September 2024 alongside GitHub Enterprise Server 3.10, and will be unsupported by CodeQL Action versions 3.27.0 and later and versions 2.27.0 and later. [#2520](https://github.com/github/codeql-action/pull/2520)

  - If you are using one of these versions, please update to CodeQL CLI version 2.14.6 or later. For instance, if you have specified a custom version of the CLI using the 'tools' input to the 'init' Action, you can remove this input to use the default version.

  - Alternatively, if you want to continue using a version of the CodeQL CLI between 2.13.5 and 2.14.5, you can replace `github/codeql-action/*@v3` by `github/codeql-action/*@v3.26.11` and `github/codeql-action/*@v2` by `github/codeql-action/*@v2.26.11` in your code scanning workflow to ensure you continue using this version of the CodeQL Action.

## 3.26.11 - 03 Oct 2024

- _Upcoming breaking change_: Add support for using `actions/download-artifact@v4` to programmatically consume CodeQL Action debug artifacts.

  Starting November 30, 2024, GitHub.com customers will [no longer be able to use `actions/download-artifact@v3`](https://github.blog/changelog/2024-04-16-deprecation-notice-v3-of-the-artifact-actions/). Therefore, to avoid breakage, customers who programmatically download the CodeQL Action debug artifacts should set the `CODEQL_ACTION_ARTIFACT_V4_UPGRADE` environment variable to `true` and bump `actions/download-artifact@v3` to `actions/download-artifact@v4` in their workflows. The CodeQL Action will enable this behavior by default in early November and workflows that have not yet bumped `actions/download-artifact@v3` to `actions/download-artifact@v4` will begin failing then.

  This change is currently unavailable for GitHub Enterprise Server customers, as `actions/upload-artifact@v4` and `actions/download-artifact@v4` are not yet compatible with GHES.
- Update default CodeQL bundle version to 2.19.1. [#2519](https://github.com/github/codeql-action/pull/2519)

## 3.26.10 - 30 Sep 2024

- We are rolling out a feature in September/October 2024 that sets up CodeQL using a bundle compressed with [Zstandard](http://facebook.github.io/zstd/). Our aim is to improve the performance of setting up CodeQL. [#2502](https://github.com/github/codeql-action/pull/2502)

## 3.26.9 - 24 Sep 2024

No user facing changes.

## 3.26.8 - 19 Sep 2024

- Update default CodeQL bundle version to 2.19.0. [#2483](https://github.com/github/codeql-action/pull/2483)

## 3.26.7 - 13 Sep 2024

- Update default CodeQL bundle version to 2.18.4. [#2471](https://github.com/github/codeql-action/pull/2471)

## 3.26.6 - 29 Aug 2024

- Update default CodeQL bundle version to 2.18.3. [#2449](https://github.com/github/codeql-action/pull/2449)

## 3.26.5 - 23 Aug 2024

- Fix an issue where the `csrutil` system call used for telemetry would fail on macOS ARM machines with System Integrity Protection disabled. [#2441](https://github.com/github/codeql-action/pull/2441)

## 3.26.4 - 21 Aug 2024

- _Deprecation:_ The `add-snippets` input on the `analyze` Action is deprecated and will be removed in the first release in August 2025. [#2436](https://github.com/github/codeql-action/pull/2436)
- Fix an issue where the disk usage system call used for telemetry would fail on macOS ARM machines with System Integrity Protection disabled, and then surface a warning. The system call is now disabled for these machines. [#2434](https://github.com/github/codeql-action/pull/2434)

## 3.26.3 - 19 Aug 2024

- Fix an issue where the CodeQL Action could not write diagnostic messages on Windows. This issue did not impact analysis quality. [#2430](https://github.com/github/codeql-action/pull/2430)

## 3.26.2 - 14 Aug 2024

- Update default CodeQL bundle version to 2.18.2. [#2417](https://github.com/github/codeql-action/pull/2417)

## 3.26.1 - 13 Aug 2024

No user facing changes.

## 3.26.0 - 06 Aug 2024

- _Deprecation:_ Swift analysis on Ubuntu runner images is no longer supported. Please migrate to a macOS runner if this affects you. [#2403](https://github.com/github/codeql-action/pull/2403)
- Bump the minimum CodeQL bundle version to 2.13.5. [#2408](https://github.com/github/codeql-action/pull/2408)

## 3.25.15 - 26 Jul 2024

- Update default CodeQL bundle version to 2.18.1. [#2385](https://github.com/github/codeql-action/pull/2385)

## 3.25.14 - 25 Jul 2024

- Experimental: add a new `start-proxy` action which starts the same HTTP proxy as used by [`github/dependabot-action`](https://github.com/github/dependabot-action). Do not use this in production as it is part of an internal experiment and subject to change at any time. [#2376](https://github.com/github/codeql-action/pull/2376)

## 3.25.13 - 19 Jul 2024

- Add `codeql-version` to outputs. [#2368](https://github.com/github/codeql-action/pull/2368)
- Add a deprecation warning for customers using CodeQL version 2.13.4 and earlier. These versions of CodeQL were discontinued on 9 July 2024 alongside GitHub Enterprise Server 3.9, and will be unsupported by CodeQL Action versions 3.26.0 and later and versions 2.26.0 and later. [#2375](https://github.com/github/codeql-action/pull/2375)
  - If you are using one of these versions, please update to CodeQL CLI version 2.13.5 or later. For instance, if you have specified a custom version of the CLI using the 'tools' input to the 'init' Action, you can remove this input to use the default version.
  - Alternatively, if you want to continue using a version of the CodeQL CLI between 2.12.6 and 2.13.4, you can replace `github/codeql-action/*@v3` by `github/codeql-action/*@v3.25.13` and `github/codeql-action/*@v2` by `github/codeql-action/*@v2.25.13` in your code scanning workflow to ensure you continue using this version of the CodeQL Action.

## 3.25.12 - 12 Jul 2024

- Improve the reliability and performance of analyzing code when analyzing a compiled language with the `autobuild` [build mode](https://docs.github.com/en/code-security/code-scanning/creating-an-advanced-setup-for-code-scanning/codeql-code-scanning-for-compiled-languages#codeql-build-modes) on GitHub Enterprise Server. This feature is already available to GitHub.com users. [#2353](https://github.com/github/codeql-action/pull/2353)
- Update default CodeQL bundle version to 2.18.0. [#2364](https://github.com/github/codeql-action/pull/2364)

## 3.25.11 - 28 Jun 2024

- Avoid failing the workflow run if there is an error while uploading debug artifacts. [#2349](https://github.com/github/codeql-action/pull/2349)
- Update default CodeQL bundle version to 2.17.6. [#2352](https://github.com/github/codeql-action/pull/2352)

## 3.25.10 - 13 Jun 2024

- Update default CodeQL bundle version to 2.17.5. [#2327](https://github.com/github/codeql-action/pull/2327)

## 3.25.9 - 12 Jun 2024

- Avoid failing database creation if the database folder already exists and contains some unexpected files. Requires CodeQL 2.18.0 or higher. [#2330](https://github.com/github/codeql-action/pull/2330)
- The init Action will attempt to clean up the database cluster directory before creating a new database and at the end of the job. This will help to avoid issues where the database cluster directory is left in an inconsistent state. [#2332](https://github.com/github/codeql-action/pull/2332)

## 3.25.8 - 04 Jun 2024

- Update default CodeQL bundle version to 2.17.4. [#2321](https://github.com/github/codeql-action/pull/2321)

## 3.25.7 - 31 May 2024

- We are rolling out a feature in May/June 2024 that will reduce the Actions cache usage of the Action by keeping only the newest TRAP cache for each language. [#2306](https://github.com/github/codeql-action/pull/2306)

## 3.25.6 - 20 May 2024

- Update default CodeQL bundle version to 2.17.3. [#2295](https://github.com/github/codeql-action/pull/2295)

## 3.25.5 - 13 May 2024

- Add a compatibility matrix of supported CodeQL Action, CodeQL CLI, and GitHub Enterprise Server versions to the [README.md](README.md). [#2273](https://github.com/github/codeql-action/pull/2273)
- Avoid printing out a warning for a missing `on.push` trigger when the CodeQL Action is triggered via a `workflow_call` event. [#2274](https://github.com/github/codeql-action/pull/2274)
- The `tools: latest` input to the `init` Action has been renamed to `tools: linked`. This option specifies that the Action should use the tools shipped at the same time as the Action. The old name will continue to work for backwards compatibility, but we recommend that new workflows use the new name. [#2281](https://github.com/github/codeql-action/pull/2281)

## 3.25.4 - 08 May 2024

- Update default CodeQL bundle version to 2.17.2. [#2270](https://github.com/github/codeql-action/pull/2270)

## 3.25.3 - 25 Apr 2024

- Update default CodeQL bundle version to 2.17.1. [#2247](https://github.com/github/codeql-action/pull/2247)
- Workflows running on `macos-latest` using CodeQL CLI versions before v2.15.1 will need to either upgrade their CLI version to v2.15.1 or newer, or change the platform to an Intel macOS runner, such as `macos-12`. ARM machines with SIP disabled, including the newest `macos-latest` image, are unsupported for CLI versions before 2.15.1. [#2261](https://github.com/github/codeql-action/pull/2261)

## 3.25.2 - 22 Apr 2024

No user facing changes.

## 3.25.1 - 17 Apr 2024

- We are rolling out a feature in April/May 2024 that improves the reliability and performance of analyzing code when analyzing a compiled language with the `autobuild` [build mode](https://docs.github.com/en/code-security/code-scanning/creating-an-advanced-setup-for-code-scanning/codeql-code-scanning-for-compiled-languages#codeql-build-modes). [#2235](https://github.com/github/codeql-action/pull/2235)
- Fix a bug where the `init` Action would fail if `--overwrite` was specified in `CODEQL_ACTION_EXTRA_OPTIONS`. [#2245](https://github.com/github/codeql-action/pull/2245)

## 3.25.0 - 15 Apr 2024

- The deprecated feature for extracting dependencies for a Python analysis has been removed. [#2224](https://github.com/github/codeql-action/pull/2224)

  As a result, the following inputs and environment variables are now ignored:

  - The `setup-python-dependencies` input to the `init` Action
  - The `CODEQL_ACTION_DISABLE_PYTHON_DEPENDENCY_INSTALLATION` environment variable

  We recommend removing any references to these from your workflows. For more information, see the release notes for CodeQL Action v3.23.0 and v2.23.0.
- Automatically overwrite an existing database if found on the filesystem. [#2229](https://github.com/github/codeql-action/pull/2229)
- Bump the minimum CodeQL bundle version to 2.12.6. [#2232](https://github.com/github/codeql-action/pull/2232)
- A more relevant log message and a diagnostic are now emitted when the `file` program is not installed on a Linux runner, but is required for Go tracing to succeed. [#2234](https://github.com/github/codeql-action/pull/2234)

## 3.24.10 - 05 Apr 2024

- Update default CodeQL bundle version to 2.17.0. [#2219](https://github.com/github/codeql-action/pull/2219)
- Add a deprecation warning for customers using CodeQL version 2.12.5 and earlier. These versions of CodeQL were discontinued on 26 March 2024 alongside GitHub Enterprise Server 3.8, and will be unsupported by CodeQL Action versions 3.25.0 and later and versions 2.25.0 and later. [#2220](https://github.com/github/codeql-action/pull/2220)
  - If you are using one of these versions, please update to CodeQL CLI version 2.12.6 or later. For instance, if you have specified a custom version of the CLI using the 'tools' input to the 'init' Action, you can remove this input to use the default version.
  - Alternatively, if you want to continue using a version of the CodeQL CLI between 2.11.6 and 2.12.5, you can replace `github/codeql-action/*@v3` by `github/codeql-action/*@v3.24.10` and `github/codeql-action/*@v2` by `github/codeql-action/*@v2.24.10` in your code scanning workflow to ensure you continue using this version of the CodeQL Action.

## 3.24.9 - 22 Mar 2024

- Update default CodeQL bundle version to 2.16.5. [#2203](https://github.com/github/codeql-action/pull/2203)

## 3.24.8 - 18 Mar 2024

- Improve the ease of debugging extraction issues by increasing the verbosity of the extractor logs when running in debug mode. [#2195](https://github.com/github/codeql-action/pull/2195)

## 3.24.7 - 12 Mar 2024

- Update default CodeQL bundle version to 2.16.4. [#2185](https://github.com/github/codeql-action/pull/2185)

## 3.24.6 - 29 Feb 2024

No user facing changes.

## 3.24.5 - 23 Feb 2024

- Update default CodeQL bundle version to 2.16.3. [#2156](https://github.com/github/codeql-action/pull/2156)

## 3.24.4 - 21 Feb 2024

- Fix an issue where an existing, but empty, `/sys/fs/cgroup/cpuset.cpus` file always resulted in a single-threaded run. [#2151](https://github.com/github/codeql-action/pull/2151)

## 3.24.3 - 15 Feb 2024

- Fix an issue where the CodeQL Action would fail to load a configuration specified by the `config` input to the `init` Action. [#2147](https://github.com/github/codeql-action/pull/2147)

## 3.24.2 - 15 Feb 2024

- Enable improved multi-threaded performance on larger runners for GitHub Enterprise Server users. This feature is already available to GitHub.com users. [#2141](https://github.com/github/codeql-action/pull/2141)

## 3.24.1 - 13 Feb 2024

- Update default CodeQL bundle version to 2.16.2. [#2124](https://github.com/github/codeql-action/pull/2124)
- The CodeQL action no longer fails if it can't write to the telemetry api endpoint. [#2121](https://github.com/github/codeql-action/pull/2121)

## 3.24.0 - 02 Feb 2024

- CodeQL Python analysis will no longer install dependencies on GitHub Enterprise Server, as is already the case for GitHub.com. See [release notes for 3.23.0](#3230---08-jan-2024) for more details. [#2106](https://github.com/github/codeql-action/pull/2106)

## 3.23.2 - 26 Jan 2024

- On Linux, the maximum possible value for the `--threads` option now respects the CPU count as specified in `cgroup` files to more accurately reflect the number of available cores when running in containers. [#2083](https://github.com/github/codeql-action/pull/2083)
- Update default CodeQL bundle version to 2.16.1. [#2096](https://github.com/github/codeql-action/pull/2096)

## 3.23.1 - 17 Jan 2024

- Update default CodeQL bundle version to 2.16.0. [#2073](https://github.com/github/codeql-action/pull/2073)
- Change the retention period for uploaded debug artifacts to 7 days. Previously, this was whatever the repository default was. [#2079](https://github.com/github/codeql-action/pull/2079)

## 3.23.0 - 08 Jan 2024

- We are rolling out a feature in January 2024 that will disable Python dependency installation by default for all users. This improves the speed of analysis while having only a very minor impact on results. You can override this behavior by setting `CODEQL_ACTION_DISABLE_PYTHON_DEPENDENCY_INSTALLATION=false` in your workflow, however we plan to remove this ability in future versions of the CodeQL Action. [#2031](https://github.com/github/codeql-action/pull/2031)
- The CodeQL Action now requires CodeQL version 2.11.6 or later. For more information, see [the corresponding changelog entry for CodeQL Action version 2.22.7](#2227---16-nov-2023). [#2009](https://github.com/github/codeql-action/pull/2009)

## 3.22.12 - 22 Dec 2023

- Update default CodeQL bundle version to 2.15.5. [#2047](https://github.com/github/codeql-action/pull/2047)

## 3.22.11 - 13 Dec 2023

- [v3+ only] The CodeQL Action now runs on Node.js v20. [#2006](https://github.com/github/codeql-action/pull/2006)

## 2.22.10 - 12 Dec 2023

- Update default CodeQL bundle version to 2.15.4. [#2016](https://github.com/github/codeql-action/pull/2016)

## 2.22.9 - 07 Dec 2023

No user facing changes.

## 2.22.8 - 23 Nov 2023

- Update default CodeQL bundle version to 2.15.3. [#2001](https://github.com/github/codeql-action/pull/2001)

## 2.22.7 - 16 Nov 2023

- Add a deprecation warning for customers using CodeQL version 2.11.5 and earlier. These versions of CodeQL were discontinued on 8 November 2023 alongside GitHub Enterprise Server 3.7, and will be unsupported by CodeQL Action v2.23.0 and later. [#1993](https://github.com/github/codeql-action/pull/1993)
  - If you are using one of these versions, please update to CodeQL CLI version 2.11.6 or later. For instance, if you have specified a custom version of the CLI using the 'tools' input to the 'init' Action, you can remove this input to use the default version.
  - Alternatively, if you want to continue using a version of the CodeQL CLI between 2.10.5 and 2.11.5, you can replace `github/codeql-action/*@v2` by `github/codeql-action/*@v2.22.7` in your code scanning workflow to ensure you continue using this version of the CodeQL Action.

## 2.22.6 - 14 Nov 2023

- Customers running Python analysis on macOS using version 2.14.6 or earlier of the CodeQL CLI should upgrade to CodeQL CLI version 2.15.0 or later. If you do not wish to upgrade the CodeQL CLI, ensure that you are using Python version 3.11 or earlier, as CodeQL version 2.14.6 and earlier do not support Python 3.12. You can achieve this by adding a [`setup-python`](https://github.com/actions/setup-python) step to your code scanning workflow before the step that invokes `github/codeql-action/init`.
- Update default CodeQL bundle version to 2.15.2. [#1978](https://github.com/github/codeql-action/pull/1978)

## 2.22.5 - 27 Oct 2023

No user facing changes.

## 2.22.4 - 20 Oct 2023

- Update default CodeQL bundle version to 2.15.1. [#1953](https://github.com/github/codeql-action/pull/1953)
- Users will begin to see warnings on Node.js 16 deprecation in their Actions logs on code scanning runs starting October 23, 2023.
  - All code scanning workflows should continue to succeed regardless of the warning.
  - The team at GitHub maintaining the CodeQL Action is aware of the deprecation timeline and actively working on creating another version of the CodeQL Action, v3, that will bump us to Node 20.
  - For more information, and to communicate with the maintaining team, please use [this issue](https://github.com/github/codeql-action/issues/1959).

## 2.22.3 - 13 Oct 2023

- Provide an authentication token when downloading the CodeQL Bundle from the API of a GitHub Enterprise Server instance. [#1945](https://github.com/github/codeql-action/pull/1945)

## 2.22.2 - 12 Oct 2023

- Update default CodeQL bundle version to 2.15.0. [#1938](https://github.com/github/codeql-action/pull/1938)
- Improve the log output when an error occurs in an invocation of the CodeQL CLI. [#1927](https://github.com/github/codeql-action/pull/1927)

## 2.22.1 - 09 Oct 2023

- Add a workaround for Python 3.12, which is not supported in CodeQL CLI version 2.14.6 or earlier. If you are running an analysis on Windows and using Python 3.12 or later, the CodeQL Action will switch to running Python 3.11. In this case, if Python 3.11 is not found, then the workflow will fail. [#1928](https://github.com/github/codeql-action/pull/1928)

## 2.22.0 - 06 Oct 2023

- The CodeQL Action now requires CodeQL version 2.10.5 or later. For more information, see the corresponding changelog entry for CodeQL Action version 2.21.8. [#1907](https://github.com/github/codeql-action/pull/1907)
- The CodeQL Action no longer runs ML-powered queries. For more information, including details on our investment in AI-powered security technology, see ["CodeQL code scanning deprecates ML-powered alerts."](https://github.blog/changelog/2023-09-29-codeql-code-scanning-deprecates-ml-powered-alerts/) [#1910](https://github.com/github/codeql-action/pull/1910)
- Fix a bug which prevented tracing of projects using Go 1.21 and above on Linux. [#1909](https://github.com/github/codeql-action/pull/1909)

## 2.21.9 - 27 Sep 2023

- Update default CodeQL bundle version to 2.14.6. [#1897](https://github.com/github/codeql-action/pull/1897)
- We are rolling out a feature in October 2023 that will improve the success rate of C/C++ autobuild. [#1889](https://github.com/github/codeql-action/pull/1889)
- We are rolling out a feature in October 2023 that will provide specific file coverage information for C and C++, Java and Kotlin, and JavaScript and TypeScript. Currently file coverage information for each of these pairs of languages is grouped together. [#1903](https://github.com/github/codeql-action/pull/1903)
- Add a warning to help customers avoid inadvertently analyzing the same CodeQL language in multiple matrix jobs. [#1901](https://github.com/github/codeql-action/pull/1901)

## 2.21.8 - 19 Sep 2023

- Add a deprecation warning for customers using CodeQL version 2.10.4 and earlier. These versions of CodeQL were discontinued on 12 September 2023 alongside GitHub Enterprise Server 3.6, and will be unsupported by the next minor release of the CodeQL Action. [#1884](https://github.com/github/codeql-action/pull/1884)
  - If you are using one of these versions, please update to CodeQL CLI version 2.10.5 or later. For instance, if you have specified a custom version of the CLI using the 'tools' input to the 'init' Action, you can remove this input to use the default version.
  - Alternatively, if you want to continue using a version of the CodeQL CLI between 2.9.5 and 2.10.4, you can replace `github/codeql-action/*@v2` by `github/codeql-action/*@v2.21.7` in your code scanning workflow to ensure you continue using this version of the CodeQL Action.
- Enable the following language aliases when using CodeQL 2.14.4 and later: `c-cpp` for C/C++ analysis, `java-kotlin` for Java/Kotlin analysis, and `javascript-typescript` for JavaScript/TypeScript analysis. [#1883](https://github.com/github/codeql-action/pull/1883)

## 2.21.7 - 14 Sep 2023

- Update default CodeQL bundle version to 2.14.5. [#1882](https://github.com/github/codeql-action/pull/1882)

## 2.21.6 - 13 Sep 2023

- Better error message when there is a failure to determine the merge base of the code to analysis. [#1860](https://github.com/github/codeql-action/pull/1860)
- Improve the calculation of default amount of RAM used for query execution on GitHub Enterprise Server. This now reduces in proportion to the runner's total memory to better account for system memory usage, helping to avoid out-of-memory failures on larger runners. This feature is already available to GitHub.com users. [#1866](https://github.com/github/codeql-action/pull/1866)
- Enable improved file coverage information for GitHub Enterprise Server users. This feature is already available to GitHub.com users. [#1867](https://github.com/github/codeql-action/pull/1867)
- Update default CodeQL bundle version to 2.14.4. [#1873](https://github.com/github/codeql-action/pull/1873)

## 2.21.5 - 28 Aug 2023

- Update default CodeQL bundle version to 2.14.3. [#1845](https://github.com/github/codeql-action/pull/1845)
- Fixed a bug in CodeQL Action 2.21.3 onwards that affected beta support for [Project Lombok](https://projectlombok.org/) when analyzing Java. The environment variable `CODEQL_EXTRACTOR_JAVA_RUN_ANNOTATION_PROCESSORS` will now be respected if it was manually configured in the workflow. [#1844](https://github.com/github/codeql-action/pull/1844)
- Enable support for Kotlin 1.9.20 when running with CodeQL CLI v2.13.4 through v2.14.3. [#1853](https://github.com/github/codeql-action/pull/1853)

## 2.21.4 - 14 Aug 2023

- Update default CodeQL bundle version to 2.14.2. [#1831](https://github.com/github/codeql-action/pull/1831)
- Log a warning if the amount of available disk space runs low during a code scanning run. [#1825](https://github.com/github/codeql-action/pull/1825)
- When downloading CodeQL bundle version 2.13.4 and later, cache these bundles in the Actions tool cache using a simpler version number. [#1832](https://github.com/github/codeql-action/pull/1832)
- Fix an issue that first appeared in CodeQL Action v2.21.2 that prevented CodeQL invocations from being logged. [#1833](https://github.com/github/codeql-action/pull/1833)
- We are rolling out a feature in August 2023 that will improve the quality of file coverage information. [#1835](https://github.com/github/codeql-action/pull/1835)

## 2.21.3 - 08 Aug 2023

- We are rolling out a feature in August 2023 that will improve multi-threaded performance on larger runners. [#1817](https://github.com/github/codeql-action/pull/1817)
- We are rolling out a feature in August 2023 that adds beta support for [Project Lombok](https://projectlombok.org/) when analyzing Java. [#1809](https://github.com/github/codeql-action/pull/1809)
- Reduce disk space usage when downloading the CodeQL bundle. [#1820](https://github.com/github/codeql-action/pull/1820)

## 2.21.2 - 28 Jul 2023

- Update default CodeQL bundle version to 2.14.1. [#1797](https://github.com/github/codeql-action/pull/1797)
- Avoid duplicating the analysis summary within the logs. [#1811](https://github.com/github/codeql-action/pull/1811)

## 2.21.1 - 26 Jul 2023

- Improve the handling of fatal errors from the CodeQL CLI. [#1795](https://github.com/github/codeql-action/pull/1795)
- Add the `sarif-output` output to the analyze action that contains the path to the directory of the generated SARIF. [#1799](https://github.com/github/codeql-action/pull/1799)

## 2.21.0 - 19 Jul 2023

- CodeQL Action now requires CodeQL CLI 2.9.4 or later. For more information, see the corresponding changelog entry for CodeQL Action version 2.20.4. [#1724](https://github.com/github/codeql-action/pull/1724)

## 2.20.4 - 14 Jul 2023

- This is the last release of the Action that supports CodeQL CLI versions 2.8.5 to 2.9.3. These versions of the CodeQL CLI were deprecated on June 20, 2023 alongside GitHub Enterprise Server 3.5 and will not be supported by the next release of the CodeQL Action (2.21.0).
  - If you are using one of these versions, please update to CodeQL CLI version 2.9.4 or later. For instance, if you have specified a custom version of the CLI using the 'tools' input to the 'init' Action, you can remove this input to use the default version.
  - Alternatively, if you want to continue using a version of the CodeQL CLI between 2.8.5 and 2.9.3, you can replace 'github/codeql-action/*@v2' by 'github/codeql-action/*@v2.20.4' in your code scanning workflow to ensure you continue using this version of the CodeQL Action.
- We are rolling out a feature in July 2023 that will slightly reduce the default amount of RAM used for query execution, in proportion to the runner's total memory. This will help to avoid out-of-memory failures on larger runners. [#1760](https://github.com/github/codeql-action/pull/1760)
- Update default CodeQL bundle version to 2.14.0. [#1762](https://github.com/github/codeql-action/pull/1762)

## 2.20.3 - 06 Jul 2023

- Update default CodeQL bundle version to 2.13.5. [#1743](https://github.com/github/codeql-action/pull/1743)

## 2.20.2 - 03 Jul 2023

No user facing changes.

## 2.20.1 - 21 Jun 2023

- Update default CodeQL bundle version to 2.13.4. [#1721](https://github.com/github/codeql-action/pull/1721)
- Experimental: add a new `resolve-environment` action which attempts to infer a configuration for the build environment that is required to build a given project. Do not use this in production as it is part of an internal experiment and subject to change at any time.

## 2.20.0 - 13 Jun 2023

- Bump the version of the Action to 2.20.0. This ensures that users who received a Dependabot upgrade to [`cdcdbb5`](https://github.com/github/codeql-action/commit/cdcdbb579706841c47f7063dda365e292e5cad7a), which was mistakenly marked as Action version 2.13.4, continue to receive updates to the CodeQL Action. Full details in [#1729](https://github.com/github/codeql-action/pull/1729)

## 2.3.6 - 01 Jun 2023

- Update default CodeQL bundle version to 2.13.3. [#1698](https://github.com/github/codeql-action/pull/1698)

## 2.3.5 - 25 May 2023

- Allow invalid URIs to be used as values to `artifactLocation.uri` properties. This reverses a change from [#1668](https://github.com/github/codeql-action/pull/1668) that inadvertently led to stricter validation of some URI values. [#1705](https://github.com/github/codeql-action/pull/1705)
- Gracefully handle invalid URIs when fingerprinting. [#1694](https://github.com/github/codeql-action/pull/1694)

## 2.3.4 - 24 May 2023

- Updated the SARIF 2.1.0 JSON schema file to the latest from [oasis-tcs/sarif-spec](https://github.com/oasis-tcs/sarif-spec/blob/123e95847b13fbdd4cbe2120fa5e33355d4a042b/Schemata/sarif-schema-2.1.0.json). [#1668](https://github.com/github/codeql-action/pull/1668)
- We are rolling out a feature in May 2023 that will disable Python dependency installation for new users of the CodeQL Action. This improves the speed of analysis while having only a very minor impact on results. [#1676](https://github.com/github/codeql-action/pull/1676)
- We are improving the way that [CodeQL bundles](https://github.com/github/codeql-action/releases) are tagged to make it possible to easily identify bundles by their CodeQL semantic version. [#1682](https://github.com/github/codeql-action/pull/1682)
  - As of CodeQL CLI 2.13.4, CodeQL bundles will be tagged using semantic versions, for example `codeql-bundle-v2.13.4`, instead of timestamps, like `codeql-bundle-20230615`.
  - This change does not affect the majority of workflows, and we will not be changing tags for existing bundle releases.
  - Some workflows with custom logic that depends on the specific format of the CodeQL bundle tag may need to be updated. For example, if your workflow matches CodeQL bundle tag names against a `codeql-bundle-yyyymmdd` pattern, you should update it to also recognize `codeql-bundle-vx.y.z` tags.
- Remove the requirement for `on.push` and `on.pull_request` to trigger on the same branches. [#1675](https://github.com/github/codeql-action/pull/1675)

## 2.3.3 - 04 May 2023

- Update default CodeQL bundle version to 2.13.1. [#1664](https://github.com/github/codeql-action/pull/1664)
- You can now configure CodeQL within your code scanning workflow by passing a `config` input to the `init` Action. See [Using a custom configuration file](https://aka.ms/code-scanning-docs/config-file) for more information about configuring code scanning. [#1590](https://github.com/github/codeql-action/pull/1590)

## 2.3.2 - 27 Apr 2023

No user facing changes.

## 2.3.1 - 26 Apr 2023

No user facing changes.

## 2.3.0 - 21 Apr 2023

- Update default CodeQL bundle version to 2.13.0. [#1649](https://github.com/github/codeql-action/pull/1649)
- Bump the minimum CodeQL bundle version to 2.8.5. [#1618](https://github.com/github/codeql-action/pull/1618)

## 2.2.12 - 13 Apr 2023

- Include the value of the `GITHUB_RUN_ATTEMPT` environment variable in the telemetry sent to GitHub. [#1640](https://github.com/github/codeql-action/pull/1640)
- Improve the ease of debugging failed runs configured using [default setup](https://docs.github.com/en/code-security/code-scanning/automatically-scanning-your-code-for-vulnerabilities-and-errors/configuring-code-scanning-for-a-repository#configuring-code-scanning-automatically). The CodeQL Action will now upload diagnostic information to Code Scanning from failed runs configured using default setup. You can view this diagnostic information on the [tool status page](https://docs.github.com/en/code-security/code-scanning/automatically-scanning-your-code-for-vulnerabilities-and-errors/about-the-tool-status-page). [#1619](https://github.com/github/codeql-action/pull/1619)

## 2.2.11 - 06 Apr 2023

No user facing changes.

## 2.2.10 - 05 Apr 2023

- Update default CodeQL bundle version to 2.12.6. [#1629](https://github.com/github/codeql-action/pull/1629)

## 2.2.9 - 27 Mar 2023

- Customers post-processing the SARIF output of the `analyze` Action before uploading it to Code Scanning will benefit from an improved debugging experience. [#1598](https://github.com/github/codeql-action/pull/1598)
  - The CodeQL Action will now upload a SARIF file with debugging information to Code Scanning on failed runs for customers using `upload: false`. Previously, this was only available for customers using the default value of the `upload` input.
  - The `upload` input to the `analyze` Action now accepts the following values:
    - `always` is the default value, which uploads the SARIF file to Code Scanning for successful and failed runs.
    - `failure-only` is recommended for customers post-processing the SARIF file before uploading it to Code Scanning. This option uploads debugging information to Code Scanning for failed runs to improve the debugging experience.
    - `never` avoids uploading the SARIF file to Code Scanning even if the code scanning run fails. This is not recommended for external users since it complicates debugging.
    - The legacy `true` and `false` options will be interpreted as `always` and `failure-only` respectively.

## 2.2.8 - 22 Mar 2023

- Update default CodeQL bundle version to 2.12.5. [#1585](https://github.com/github/codeql-action/pull/1585)

## 2.2.7 - 15 Mar 2023

No user facing changes.

## 2.2.6 - 10 Mar 2023

- Update default CodeQL bundle version to 2.12.4. [#1561](https://github.com/github/codeql-action/pull/1561)

## 2.2.5 - 24 Feb 2023

- Update default CodeQL bundle version to 2.12.3. [#1543](https://github.com/github/codeql-action/pull/1543)

## 2.2.4 - 10 Feb 2023

No user facing changes.

## 2.2.3 - 08 Feb 2023

- Update default CodeQL bundle version to 2.12.2. [#1518](https://github.com/github/codeql-action/pull/1518)

## 2.2.2 - 06 Feb 2023

- Fix an issue where customers using the CodeQL Action with the [CodeQL Action sync tool](https://docs.github.com/en/enterprise-server@3.7/admin/code-security/managing-github-advanced-security-for-your-enterprise/configuring-code-scanning-for-your-appliance#configuring-codeql-analysis-on-a-server-without-internet-access) would not be able to obtain the CodeQL tools. [#1517](https://github.com/github/codeql-action/pull/1517)

## 2.2.1 - 27 Jan 2023

No user facing changes.

## 2.2.0 - 26 Jan 2023

- Improve stability when choosing the default version of CodeQL to use in code scanning workflow runs on Actions on GitHub.com. [#1475](https://github.com/github/codeql-action/pull/1475)
  - This change addresses customer reports of code scanning alerts on GitHub.com being closed and reopened during the rollout of new versions of CodeQL in the GitHub Actions [runner images](https://github.com/actions/runner-images).
  - **No change is required for the majority of workflows**, including:
    - Workflows on GitHub.com hosted runners using the latest version (`v2`) of the CodeQL Action.
    - Workflows on GitHub.com hosted runners that are pinned to specific versions of the CodeQL Action from `v2.2.0` onwards.
    - Workflows on GitHub Enterprise Server.
  - **A change may be required** for workflows on GitHub.com hosted runners that are pinned to specific versions of the CodeQL Action before `v2.2.0` (e.g. `v2.1.32`):
    - Previously, these workflows would obtain the latest version of CodeQL from the Actions runner image.
    - Now, these workflows will download an older, compatible version of CodeQL from GitHub Releases. To use this older version, no change is required. To use the newest version of CodeQL, please update your workflows to reference the latest version of the CodeQL Action (`v2`).
  - **Internal changes**
    - These changes will not affect the majority of code scanning workflows. Continue reading only if your workflow uses [@actions/tool-cache](https://github.com/actions/toolkit/tree/main/packages/tool-cache) or relies on the precise location of CodeQL within the Actions tool cache.
    - The tool cache now contains **two** recent CodeQL versions (previously **one**).
    - Each CodeQL version is located under a directory named after the release date and version number, e.g. CodeQL 2.11.6 is now located under `CodeQL/2.11.6-20221211/x64/codeql` (previously `CodeQL/0.0.0-20221211/x64/codeql`).
- The maximum number of [SARIF runs](https://docs.github.com/en/code-security/code-scanning/integrating-with-code-scanning/sarif-support-for-code-scanning#run-object) per file has been increased from 15 to 20 for users uploading SARIF files to GitHub.com. This change will help ensure that Code Scanning can process SARIF files generated by third-party tools that have many runs. See the [GitHub API documentation](https://docs.github.com/en/rest/code-scanning#upload-an-analysis-as-sarif-data) for a list of all the limits around uploading SARIF. This change will be released to GitHub Enterprise Server as part of GHES 3.9.
- Update default CodeQL bundle version to 2.12.1. [#1498](https://github.com/github/codeql-action/pull/1498)
- Fix a bug that forced the `init` Action to run for at least two minutes on JavaScript. [#1494](https://github.com/github/codeql-action/pull/1494)

## 2.1.39 - 18 Jan 2023

- CodeQL Action v1 is now deprecated, and is no longer updated or supported. For better performance, improved security, and new features, upgrade to v2. For more information, see [this changelog post](https://github.blog/changelog/2023-01-18-code-scanning-codeql-action-v1-is-now-deprecated/). [#1467](https://github.com/github/codeql-action/pull/1466)
- Python automatic dependency installation will no longer fail for projects using Poetry that specify `virtualenvs.options.no-pip = true` in their `poetry.toml`. [#1431](https://github.com/github/codeql-action/pull/1431)
- Avoid printing a stack trace and error message when the action fails to find the SHA at the
  current directory. This will happen in several non-error states and so we now avoid cluttering the
  log with this message. [#1485](https://github.com/github/codeql-action/pull/1485)

## 2.1.38 - 12 Jan 2023

- Update default CodeQL bundle version to 2.12.0. [#1466](https://github.com/github/codeql-action/pull/1466)

## 2.1.37 - 14 Dec 2022

- Update default CodeQL bundle version to 2.11.6. [#1433](https://github.com/github/codeql-action/pull/1433)

## 2.1.36 - 08 Dec 2022

- Update default CodeQL bundle version to 2.11.5. [#1412](https://github.com/github/codeql-action/pull/1412)
- Add a step that tries to upload a SARIF file for the workflow run when that workflow run fails. This will help better surface failed code scanning workflow runs. [#1393](https://github.com/github/codeql-action/pull/1393)
- Python automatic dependency installation will no longer consider dependency code installed in venv as user-written, for projects using Poetry that specify `virtualenvs.in-project = true` in their `poetry.toml`. [#1419](https://github.com/github/codeql-action/pull/1419)

## 2.1.35 - 01 Dec 2022

No user facing changes.

## 2.1.34 - 25 Nov 2022

- Update default CodeQL bundle version to 2.11.4. [#1391](https://github.com/github/codeql-action/pull/1391)
- Fixed a bug where some the `init` action and the `analyze` action would have different sets of experimental feature flags enabled. [#1384](https://github.com/github/codeql-action/pull/1384)

## 2.1.33 - 16 Nov 2022

- Go is now analyzed in the same way as other compiled languages such as C/C++, C#, and Java. This completes the rollout of the feature described in [CodeQL Action version 2.1.27](#2127---06-oct-2022). [#1322](https://github.com/github/codeql-action/pull/1322)
- Bump the minimum CodeQL bundle version to 2.6.3. [#1358](https://github.com/github/codeql-action/pull/1358)

## 2.1.32 - 14 Nov 2022

- Update default CodeQL bundle version to 2.11.3. [#1348](https://github.com/github/codeql-action/pull/1348)
- Update the ML-powered additional query pack for JavaScript to version 0.4.0. [#1351](https://github.com/github/codeql-action/pull/1351)

## 2.1.31 - 04 Nov 2022

- The `rb/weak-cryptographic-algorithm` Ruby query has been updated to no longer report uses of hash functions such as `MD5` and `SHA1` even if they are known to be weak. These hash algorithms are used very often in non-sensitive contexts, making the query too imprecise in practice. For more information, see the corresponding change in the [github/codeql repository](https://github.com/github/codeql/pull/11129). [#1344](https://github.com/github/codeql-action/pull/1344)

## 2.1.30 - 02 Nov 2022

- Improve the error message when using CodeQL bundle version 2.7.2 and earlier in a workflow that runs on a runner image such as `ubuntu-22.04` that uses glibc version 2.34 and later. [#1334](https://github.com/github/codeql-action/pull/1334)

## 2.1.29 - 26 Oct 2022

- Update default CodeQL bundle version to 2.11.2. [#1320](https://github.com/github/codeql-action/pull/1320)

## 2.1.28 - 18 Oct 2022

- Update default CodeQL bundle version to 2.11.1. [#1294](https://github.com/github/codeql-action/pull/1294)
- Replace uses of GitHub Actions command `set-output` because it is now deprecated. See more information in the [GitHub Changelog](https://github.blog/changelog/2022-10-11-github-actions-deprecating-save-state-and-set-output-commands/). [#1301](https://github.com/github/codeql-action/pull/1301)

## 2.1.27 - 06 Oct 2022

- We are rolling out a feature of the CodeQL Action in October 2022 that changes the way that Go code is analyzed to be more consistent with other compiled languages like C/C++, C#, and Java. You do not need to alter your code scanning workflows. If you encounter any problems, please [file an issue](https://github.com/github/codeql-action/issues) or open a private ticket with GitHub Support and request an escalation to engineering.

## 2.1.26 - 29 Sep 2022

- Update default CodeQL bundle version to 2.11.0. [#1267](https://github.com/github/codeql-action/pull/1267)

## 2.1.25 - 21 Sep 2022

- We will soon be rolling out a feature of the CodeQL Action that stores some information used to make future runs faster in the GitHub Actions cache. Initially, this will only be enabled on JavaScript repositories, but we plan to add more languages to this soon. The new feature can be disabled by passing the `trap-caching: false` option to your workflow's `init` step, for example if you are already using the GitHub Actions cache for a different purpose and are near the storage limit for it.
- Add support for Python automatic dependency installation with Poetry 1.2 [#1258](https://github.com/github/codeql-action/pull/1258)

## 2.1.24 - 16 Sep 2022

No user facing changes.

## 2.1.23 - 14 Sep 2022

- Allow CodeQL packs to be downloaded from GitHub Enterprise Server instances, using the new `registries` input for the `init` action.  [#1221](https://github.com/github/codeql-action/pull/1221)
- Update default CodeQL bundle version to 2.10.5. [#1240](https://github.com/github/codeql-action/pull/1240)

## 2.1.22 - 01 Sep 2022

- Downloading CodeQL packs has been moved to the `init` step. Previously, CodeQL packs were downloaded during the `analyze` step. [#1218](https://github.com/github/codeql-action/pull/1218)
- Update default CodeQL bundle version to 2.10.4. [#1224](https://github.com/github/codeql-action/pull/1224)
- The newly released [Poetry 1.2](https://python-poetry.org/blog/announcing-poetry-1.2.0) is not yet supported. In the most common case where the CodeQL Action is automatically installing Python dependencies, it will continue to install and use Poetry 1.1 on its own. However, in certain cases such as with self-hosted runners, you may need to ensure Poetry 1.1 is installed yourself.

## 2.1.21 - 25 Aug 2022

- Improve error messages when the code scanning configuration file includes an invalid `queries` block or an invalid `query-filters` block. [#1208](https://github.com/github/codeql-action/pull/1208)
- Fix a bug where Go build tracing could fail on Windows. [#1209](https://github.com/github/codeql-action/pull/1209)

## 2.1.20 - 22 Aug 2022

No user facing changes.

## 2.1.19 - 17 Aug 2022

- Add the ability to filter queries from a code scanning run by using the `query-filters` option in the code scanning configuration file. [#1098](https://github.com/github/codeql-action/pull/1098)
- In debug mode, debug artifacts are now uploaded even if a step in the Actions workflow fails. [#1159](https://github.com/github/codeql-action/pull/1159)
- Update default CodeQL bundle version to 2.10.3. [#1178](https://github.com/github/codeql-action/pull/1178)
- The combination of python2 and Pipenv is no longer supported. [#1181](https://github.com/github/codeql-action/pull/1181)

## 2.1.18 - 03 Aug 2022

- Update default CodeQL bundle version to 2.10.2.  [#1156](https://github.com/github/codeql-action/pull/1156)

## 2.1.17 - 28 Jul 2022

- Update default CodeQL bundle version to 2.10.1.  [#1143](https://github.com/github/codeql-action/pull/1143)

## 2.1.16 - 13 Jul 2022

- You can now quickly debug a job that uses the CodeQL Action by re-running the job from the GitHub UI and selecting the "Enable debug logging" option. [#1132](https://github.com/github/codeql-action/pull/1132)
- You can now see diagnostic messages produced by the analysis in the logs of the `analyze` Action by enabling debug mode. To enable debug mode, pass `debug: true` to the `init` Action, or [enable step debug logging](https://docs.github.com/en/actions/monitoring-and-troubleshooting-workflows/enabling-debug-logging#enabling-step-debug-logging). This feature is available for CodeQL CLI version 2.10.0 and later. [#1133](https://github.com/github/codeql-action/pull/1133)

## 2.1.15 - 28 Jun 2022

- CodeQL query packs listed in the `packs` configuration field will be skipped if their target language is not being analyzed in the current Actions job. Previously, this would throw an error. [#1116](https://github.com/github/codeql-action/pull/1116)
- The combination of python2 and poetry is no longer supported. See <https://github.com/actions/setup-python/issues/374> for more details. [#1124](https://github.com/github/codeql-action/pull/1124)
- Update default CodeQL bundle version to 2.10.0. [#1123](https://github.com/github/codeql-action/pull/1123)

## 2.1.14 - 22 Jun 2022

No user facing changes.

## 2.1.13 - 21 Jun 2022

- Update default CodeQL bundle version to 2.9.4. [#1100](https://github.com/github/codeql-action/pull/1100)

## 2.1.12 - 01 Jun 2022

- Update default CodeQL bundle version to 2.9.3. [#1084](https://github.com/github/codeql-action/pull/1084)

## 2.1.11 - 17 May 2022

- Update default CodeQL bundle version to 2.9.2. [#1074](https://github.com/github/codeql-action/pull/1074)

## 2.1.10 - 10 May 2022

- Update default CodeQL bundle version to 2.9.1. [#1056](https://github.com/github/codeql-action/pull/1056)
- When `wait-for-processing` is enabled, the workflow will now fail if there were any errors that occurred during processing of the analysis results.

## 2.1.9 - 27 Apr 2022

- Add `working-directory` input to the `autobuild` action. [#1024](https://github.com/github/codeql-action/pull/1024)
- The `analyze` and `upload-sarif` actions will now wait up to 2 minutes for processing to complete after they have uploaded the results so they can report any processing errors that occurred. This behavior can be disabled by setting the `wait-for-processing` action input to `"false"`. [#1007](https://github.com/github/codeql-action/pull/1007)
- Update default CodeQL bundle version to 2.9.0.
- Fix a bug where [status reporting fails on Windows](https://github.com/github/codeql-action/issues/1041). [#1042](https://github.com/github/codeql-action/pull/1042)

## 2.1.8 - 08 Apr 2022

- Update default CodeQL bundle version to 2.8.5. [#1014](https://github.com/github/codeql-action/pull/1014)
- Fix error where the init action would fail due to a GitHub API request that was taking too long to complete [#1025](https://github.com/github/codeql-action/pull/1025)

## 2.1.7 - 05 Apr 2022

- A bug where additional queries specified in the workflow file would sometimes not be respected has been fixed. [#1018](https://github.com/github/codeql-action/pull/1018)

## 2.1.6 - 30 Mar 2022

- [v2+ only] The CodeQL Action now runs on Node.js v16. [#1000](https://github.com/github/codeql-action/pull/1000)
- Update default CodeQL bundle version to 2.8.4. [#990](https://github.com/github/codeql-action/pull/990)
- Fix a bug where an invalid `commit_oid` was being sent to code scanning when a custom checkout path was being used. [#956](https://github.com/github/codeql-action/pull/956)

## 1.1.5 - 15 Mar 2022

- Update default CodeQL bundle version to 2.8.3.
- The CodeQL runner is now deprecated and no longer being released. For more information, see [CodeQL runner deprecation](https://github.blog/changelog/2021-09-21-codeql-runner-deprecation/).
- Fix two bugs that cause action failures with GHES 3.3 or earlier. [#978](https://github.com/github/codeql-action/pull/978)
  - Fix `not a permitted key` invalid requests with GHES 3.1 or earlier
  - Fix `RUNNER_ARCH environment variable must be set` errors with GHES 3.3 or earlier

## 1.1.4 - 07 Mar 2022

- Update default CodeQL bundle version to 2.8.2. [#950](https://github.com/github/codeql-action/pull/950)
- Fix a bug where old results can be uploaded if the languages in a repository change when using a non-ephemeral self-hosted runner. [#955](https://github.com/github/codeql-action/pull/955)

## 1.1.3 - 23 Feb 2022

- Fix a bug where the CLR traces can continue tracing even after tracing should be stopped. [#938](https://github.com/github/codeql-action/pull/938)

## 1.1.2 - 17 Feb 2022

- Due to potential issues for GHES 3.1–3.3 customers who are using recent versions of the CodeQL Action via GHES Connect, the CodeQL Action now uses Node.js v12 rather than Node.js v16. [#937](https://github.com/github/codeql-action/pull/937)

## 1.1.1 - 17 Feb 2022

- The CodeQL CLI versions up to and including version 2.4.4 are not compatible with the CodeQL Action 1.1.1 and later. The Action will emit an error if it detects that it is being used by an incompatible version of the CLI. [#931](https://github.com/github/codeql-action/pull/931)
- Update default CodeQL bundle version to 2.8.1. [#925](https://github.com/github/codeql-action/pull/925)

## 1.1.0 - 11 Feb 2022

- The CodeQL Action now uses Node.js v16. [#909](https://github.com/github/codeql-action/pull/909)
- Beware that the CodeQL build tracer in this release (and in all earlier releases) is incompatible with Windows 11 and Windows Server 2022. This incompatibility affects database extraction for compiled languages: cpp, csharp, go, and java. As a result, analyzing these languages with the `windows-latest` or `windows-2022` Actions virtual environments is currently unsupported. If you use any of these languages, please use the `windows-2019` Actions virtual environment or otherwise avoid these specific Windows versions until a new release fixes this incompatibility.

## 1.0.32 - 07 Feb 2022

- Add `sarif-id` as an output for the `upload-sarif` and `analyze` actions. [#889](https://github.com/github/codeql-action/pull/889)
- Add `ref` and `sha` inputs to the `analyze` action, which override the defaults provided by the GitHub Action context. [#889](https://github.com/github/codeql-action/pull/889)
- Update default CodeQL bundle version to 2.8.0. [#911](https://github.com/github/codeql-action/pull/911)

## 1.0.31 - 31 Jan 2022

- Remove `experimental` message when using custom CodeQL packages. [#888](https://github.com/github/codeql-action/pull/888)
- Add a better warning message stating that experimental features will be disabled if the workflow has been triggered by a pull request from a fork or the `security-events: write` permission is not present. [#882](https://github.com/github/codeql-action/pull/882)

## 1.0.30 - 24 Jan 2022

- Display a better error message when encountering a workflow that runs the `codeql-action/init` action multiple times. [#876](https://github.com/github/codeql-action/pull/876)
- Update default CodeQL bundle version to 2.7.6. [#877](https://github.com/github/codeql-action/pull/877)

## 1.0.29 - 21 Jan 2022

- The feature to wait for SARIF processing to complete after upload has been disabled by default due to a bug in its interaction with pull requests from forks.

## 1.0.28 - 18 Jan 2022

- Update default CodeQL bundle version to 2.7.5. [#866](https://github.com/github/codeql-action/pull/866)
- Fix a bug where SARIF files were failing upload due to an invalid test for unique categories. [#872](https://github.com/github/codeql-action/pull/872)

## 1.0.27 - 11 Jan 2022

- The `analyze` and `upload-sarif` actions will now wait up to 2 minutes for processing to complete after they have uploaded the results so they can report any processing errors that occurred. This behavior can be disabled by setting the `wait-for-processing` action input to `"false"`. [#855](https://github.com/github/codeql-action/pull/855)

## 1.0.26 - 10 Dec 2021

- Update default CodeQL bundle version to 2.7.3. [#842](https://github.com/github/codeql-action/pull/842)

## 1.0.25 - 06 Dec 2021

No user facing changes.

## 1.0.24 - 23 Nov 2021

- Update default CodeQL bundle version to 2.7.2. [#827](https://github.com/github/codeql-action/pull/827)

## 1.0.23 - 16 Nov 2021

- The `upload-sarif` action now allows multiple uploads in a single job, as long as they have different categories. [#801](https://github.com/github/codeql-action/pull/801)
- Update default CodeQL bundle version to 2.7.1. [#816](https://github.com/github/codeql-action/pull/816)

## 1.0.22 - 04 Nov 2021

- The `init` step of the Action now supports `ram` and `threads` inputs to limit resource use of CodeQL extractors. These inputs also serve as defaults to the subsequent `analyze` step, which finalizes the database and executes queries. [#738](https://github.com/github/codeql-action/pull/738)
- When used with CodeQL 2.7.1 or above, the Action now includes custom query help in the analysis results uploaded to GitHub code scanning, if available. To add help text for a custom query, create a Markdown file next to the `.ql` file containing the query, using the same base name but the file extension `.md`. [#804](https://github.com/github/codeql-action/pull/804)

## 1.0.21 - 28 Oct 2021

- Update default CodeQL bundle version to 2.7.0. [#795](https://github.com/github/codeql-action/pull/795)

## 1.0.20 - 25 Oct 2021

No user facing changes.

## 1.0.19 - 18 Oct 2021

No user facing changes.

## 1.0.18 - 08 Oct 2021

- Fixed a bug where some builds were no longer being traced correctly. [#766](https://github.com/github/codeql-action/pull/766)

## 1.0.17 - 07 Oct 2021

- Update default CodeQL bundle version to 2.6.3. [#761](https://github.com/github/codeql-action/pull/761)

## 1.0.16 - 05 Oct 2021

No user facing changes.

## 1.0.15 - 22 Sep 2021

- Update default CodeQL bundle version to 2.6.2. [#746](https://github.com/github/codeql-action/pull/746)

## 1.0.14 - 09 Sep 2021

- Update default CodeQL bundle version to 2.6.1. [#733](https://github.com/github/codeql-action/pull/733)

## 1.0.13 - 06 Sep 2021

- Update default CodeQL bundle version to 2.6.0. [#712](https://github.com/github/codeql-action/pull/712)
- Update baseline lines of code counter for python. All multi-line strings are counted as code. [#714](https://github.com/github/codeql-action/pull/714)
- Remove old baseline LoC injection [#715](https://github.com/github/codeql-action/pull/715)

## 1.0.12 - 16 Aug 2021

- Update README to include a sample permissions block. [#689](https://github.com/github/codeql-action/pull/689)

## 1.0.11 - 09 Aug 2021

- Update default CodeQL bundle version to 2.5.9. [#687](https://github.com/github/codeql-action/pull/687)

## 1.0.10 - 03 Aug 2021

- Fix an issue where a summary of diagnostics information from CodeQL was not output to the logs of the `analyze` step of the Action. [#672](https://github.com/github/codeql-action/pull/672)

## 1.0.9 - 02 Aug 2021

No user facing changes.

## 1.0.8 - 26 Jul 2021

- Update default CodeQL bundle version to 2.5.8. [#631](https://github.com/github/codeql-action/pull/631)

## 1.0.7 - 21 Jul 2021

No user facing changes.

## 1.0.6 - 19 Jul 2021

- The `init` step of the Action now supports a `source-root` input as a path to the root source-code directory. By default, the path is relative to `$GITHUB_WORKSPACE`. [#607](https://github.com/github/codeql-action/pull/607)
- The `init` step will now try to install a few Python tools needed by this Action when running on a self-hosted runner. [#616](https://github.com/github/codeql-action/pull/616)

## 1.0.5 - 12 Jul 2021

- The `analyze` step of the Action now supports a `skip-queries` option to merely build the CodeQL database without analyzing. This functionality is not present in the runner. Additionally, the step will no longer fail if it encounters a finalized database, and will instead continue with query execution. [#602](https://github.com/github/codeql-action/pull/602)
- Update the warning message when the baseline lines of code count is unavailable. [#608](https://github.com/github/codeql-action/pull/608)

## 1.0.4 - 28 Jun 2021

- Fix `RUNNER_TEMP environment variable must be set` when using runner. [#594](https://github.com/github/codeql-action/pull/594)
- Fix counting of lines of code for C# projects. [#586](https://github.com/github/codeql-action/pull/586)

## 1.0.3 - 23 Jun 2021

No user facing changes.

## 1.0.2 - 17 Jun 2021

- Fix out of memory in hash computation. [#550](https://github.com/github/codeql-action/pull/550)
- Clean up logging during analyze results. [#557](https://github.com/github/codeql-action/pull/557)
- Add `--finalize-dataset` to `database finalize` call, freeing up some disk space after database creation. [#558](https://github.com/github/codeql-action/pull/558)

## 1.0.1 - 07 Jun 2021

- Pass the `--sarif-group-rules-by-pack` argument to CodeQL CLI invocations that generate SARIF. This means the SARIF rule object for each query will now be found underneath its corresponding query pack in `runs[].tool.extensions`. [#546](https://github.com/github/codeql-action/pull/546)
- Output the location of CodeQL databases created in the analyze step. [#543](https://github.com/github/codeql-action/pull/543)

## 1.0.0 - 31 May 2021

- Add this changelog file. [#507](https://github.com/github/codeql-action/pull/507)
- Improve grouping of analysis logs. Add a new log group containing a summary of metrics and diagnostics, if they were produced by CodeQL builtin queries. [#515](https://github.com/github/codeql-action/pull/515)
- Add metrics and diagnostics summaries from custom query suites to the analysis summary log group. [#532](https://github.com/github/codeql-action/pull/532)<|MERGE_RESOLUTION|>--- conflicted
+++ resolved
@@ -4,14 +4,10 @@
 
 ## [UNRELEASED]
 
-<<<<<<< HEAD
 - Bump minimum CodeQL bundle version to 2.16.6. [#2912](https://github.com/github/codeql-action/pull/2912)
-=======
-No user facing changes.
 
 ## 3.28.19 - 03 Jun 2025
 
->>>>>>> b1e4dc3d
 - The CodeQL Action no longer includes its own copy of the extractor for the `actions` language, which is currently in public preview.
   The `actions` extractor has been included in the CodeQL CLI since v2.20.6. If your workflow has enabled the `actions` language _and_ you have pinned
   your `tools:` property to a specific version of the CodeQL CLI earlier than v2.20.6, you will need to update to at least CodeQL v2.20.6 or disable
