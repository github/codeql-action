--- conflicted
+++ resolved
@@ -2,12 +2,9 @@
 
 ## [UNRELEASED]
 
-<<<<<<< HEAD
 - Add sarif-id as an output for upload-sarif action and analyze action (if uploading)
 - Accept ref and hash as inputs to override the ones provided by the runner
-=======
 - Add a better warning message stating that experimental features will be disabled if the workflow has been triggered by a pull request from a fork or the `security-events: write` permission is not present. [#882](https://github.com/github/codeql-action/pull/882)
->>>>>>> 8a36468d
 
 ## 1.0.30 - 24 Jan 2022
 
