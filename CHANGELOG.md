--- conflicted
+++ resolved
@@ -6,13 +6,10 @@
 
 ## [UNRELEASED]
 
-<<<<<<< HEAD
 - Add support for using `actions/download-artifact@v4` to programmatically consume CodeQL Action debug artifacts. Customers who use `actions/download-artifact` should set the `CODEQL_ACTION_ARTIFACT_V4_UPGRADE` environment variable to true and bump `actions/download-artifact@v3` to `actions/download-artifact@v4` to avoid breakage. All customers, except those running on GitHub Enterprise Server, will be opted-in to this change in early November. [#2482](https://github.com/github/codeql-action/pull/2482)
     - This is because `actions/upload-artifact@v3` and `actions/download-artifact@v3` will be deprecated at the end of November. See [GitHub Changelog](https://github.blog/changelog/2024-04-16-deprecation-notice-v3-of-the-artifact-actions/).
     - This change is currently unavailable for GitHub Enterprise Server customers, as `actions/upload-artifact@v4` and `actions/download-artifact@v4` are not yet compatible on GHES. 
-=======
 - We are rolling out a feature in September/October 2024 that sets up CodeQL using a bundle compressed with [Zstandard](http://facebook.github.io/zstd/). Our aim is to improve the performance of setting up CodeQL. [#2502](https://github.com/github/codeql-action/pull/2502)
->>>>>>> 2617ff2d
 
 ## 3.26.9 - 24 Sep 2024
 
