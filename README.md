--- conflicted
+++ resolved
@@ -61,9 +61,8 @@
 If you prefer to integrate this within an existing CI workflow, it should end up looking something like this:
 
 ```yaml
-<<<<<<< HEAD
 - name: Initialize CodeQL
-  uses: Anthophila/codeql-action/codeql/init@master
+  uses: github/codeql-action/init@v1
   with:
     languages: go, javascript
 
@@ -73,21 +72,7 @@
   make release
 
 - name: Perform CodeQL Analysis
-  uses: Anthophila/codeql-action/codeql/finish@master
-=======
-    - name: Initialize CodeQL
-      uses: github/codeql-action/init@v1
-      with:
-        languages: go, javascript
-
-    # Here is where you build your code
-    - run: |
-        make bootstrap
-        make release
-
-    - name: Perform CodeQL Analysis
-      uses: github/codeql-action/analyze@master
->>>>>>> aeaf0ea9
+  uses: github/codeql-action/analyze@master
 ```
 ### Actions triggers
 The CodeQL action should be run on `push` events, and on a `schedule`. `Push` events allow us to do detailed analysis of the delta in a pull request, while the `schedule` event ensures that GitHub regularly scans the repository for the latest vulnerabilities, even if the repository becomes inactive. This action does not support the `pull_request` event.
@@ -104,15 +89,9 @@
 Use the config-file parameter of the init action to enable the configuration file. For example:
 
 ```yaml
-<<<<<<< HEAD
-- uses: Anthophila/codeql-action/codeql/init@master
+- uses: github/codeql-action/init@master
   with:
     config-file: ./.github/codeql/codeql-config.yml
-=======
-    - uses: github/codeql-action/init@master
-      with:
-        config-file: ./.github/codeql/codeql-config.yml
->>>>>>> aeaf0ea9
 ```
 
 A config file looks like this:
@@ -150,12 +129,8 @@
 env:
   GOFLAGS: "-mod=vendor"
 ```
-<<<<<<< HEAD
 
-to `Anthophila/codeql-action/codeql/finish`.
-=======
 to `github/codeql-action/analyze`.
->>>>>>> aeaf0ea9
 
 ### If you do not use a vendor directory
 
@@ -167,41 +142,21 @@
   env:
     TOKEN: ${{ secrets.GITHUB_PAT }}
   run: |
-    git config --global url."https://${TOKEN}@github.com/github/foo".insteadOf "https://github.com/github/foo"
-    git config --global url."https://${TOKEN}@github.com/github/bar".insteadOf "https://github.com/github/bar"
-    git config --global url."https://${TOKEN}@github.com/github/baz".insteadOf "https://github.com/github/baz"
+    git config --global url."https://${TOKEN}@github.com/foo/bar".insteadOf "https://github.com/foo/bar"
+    git config --global url."https://${TOKEN}@github.com/foo/baz".insteadOf "https://github.com/foo/baz"
 ```
-<<<<<<< HEAD
 
-=======
-    steps:
-    - name: Configure git private repo access
-      env:
-        TOKEN: ${{ secrets.GITHUB_PAT }}
-      run: |
-        git config --global url."https://${TOKEN}@github.com/foo/bar".insteadOf "https://github.com/foo/bar"
-        git config --global url."https://${TOKEN}@github.com/foo/baz".insteadOf "https://github.com/foo/baz"
-```
->>>>>>> aeaf0ea9
 before any codeql actions. A similar thing can also be done with a SSH key or deploy key.
 
 ### C# using dotnet version 2 on linux
 
-<<<<<<< HEAD
-This unfortunately doesn't work properly unless `dotnet` is invoked with the `/p:UseSharedCompilation=false` flag. For example:
+This currently requires invoking `dotnet` with the `/p:UseSharedCompilation=false` flag. For example:
 
 ```
 dotnet build /p:UseSharedCompilation=false
 ```
 
-Version 3 works fine and does not require the additional flag.
-=======
-This currently requires invoking `dotnet` with the `/p:UseSharedCompilation=false` flag. For example:
-```
-dotnet build /p:UseSharedCompilation=false
-```
 Version 3 does not require the additional flag.
->>>>>>> aeaf0ea9
 
 ## License
 
