"use strict";
var __createBinding = (this && this.__createBinding) || (Object.create ? (function(o, m, k, k2) {
    if (k2 === undefined) k2 = k;
    var desc = Object.getOwnPropertyDescriptor(m, k);
    if (!desc || ("get" in desc ? !m.__esModule : desc.writable || desc.configurable)) {
      desc = { enumerable: true, get: function() { return m[k]; } };
    }
    Object.defineProperty(o, k2, desc);
}) : (function(o, m, k, k2) {
    if (k2 === undefined) k2 = k;
    o[k2] = m[k];
}));
var __setModuleDefault = (this && this.__setModuleDefault) || (Object.create ? (function(o, v) {
    Object.defineProperty(o, "default", { enumerable: true, value: v });
}) : function(o, v) {
    o["default"] = v;
});
var __importStar = (this && this.__importStar) || function (mod) {
    if (mod && mod.__esModule) return mod;
    var result = {};
    if (mod != null) for (var k in mod) if (k !== "default" && Object.prototype.hasOwnProperty.call(mod, k)) __createBinding(result, mod, k);
    __setModuleDefault(result, mod);
    return result;
};
var __importDefault = (this && this.__importDefault) || function (mod) {
    return (mod && mod.__esModule) ? mod : { "default": mod };
};
Object.defineProperty(exports, "__esModule", { value: true });
const fs = __importStar(require("fs"));
const path = __importStar(require("path"));
const ava_1 = __importDefault(require("ava"));
const sinon = __importStar(require("sinon"));
const actionsutil = __importStar(require("./actions-util"));
const sharedEnv = __importStar(require("./shared-environment"));
const testing_utils_1 = require("./testing-utils");
const util_1 = require("./util");
(0, testing_utils_1.setupTests)(ava_1.default);
(0, ava_1.default)("getRef() throws on the empty string", async (t) => {
    process.env["GITHUB_REF"] = "";
    await t.throwsAsync(actionsutil.getRef);
});
(0, ava_1.default)("getRef() returns merge PR ref if GITHUB_SHA still checked out", async (t) => {
    await (0, util_1.withTmpDir)(async (tmpDir) => {
        (0, testing_utils_1.setupActionsVars)(tmpDir, tmpDir);
        const expectedRef = "refs/pull/1/merge";
        const currentSha = "a".repeat(40);
        process.env["GITHUB_REF"] = expectedRef;
        process.env["GITHUB_SHA"] = currentSha;
        const callback = sinon.stub(actionsutil, "getCommitOid");
        callback.withArgs("HEAD").resolves(currentSha);
        const actualRef = await actionsutil.getRef();
        t.deepEqual(actualRef, expectedRef);
        callback.restore();
    });
});
(0, ava_1.default)("getRef() returns merge PR ref if GITHUB_REF still checked out but sha has changed (actions checkout@v1)", async (t) => {
    await (0, util_1.withTmpDir)(async (tmpDir) => {
        (0, testing_utils_1.setupActionsVars)(tmpDir, tmpDir);
        const expectedRef = "refs/pull/1/merge";
        process.env["GITHUB_REF"] = expectedRef;
        process.env["GITHUB_SHA"] = "b".repeat(40);
        const sha = "a".repeat(40);
        const callback = sinon.stub(actionsutil, "getCommitOid");
        callback.withArgs("refs/remotes/pull/1/merge").resolves(sha);
        callback.withArgs("HEAD").resolves(sha);
        const actualRef = await actionsutil.getRef();
        t.deepEqual(actualRef, expectedRef);
        callback.restore();
    });
});
(0, ava_1.default)("getRef() returns head PR ref if GITHUB_REF no longer checked out", async (t) => {
    await (0, util_1.withTmpDir)(async (tmpDir) => {
        (0, testing_utils_1.setupActionsVars)(tmpDir, tmpDir);
        process.env["GITHUB_REF"] = "refs/pull/1/merge";
        process.env["GITHUB_SHA"] = "a".repeat(40);
        const callback = sinon.stub(actionsutil, "getCommitOid");
        callback.withArgs(tmpDir, "refs/pull/1/merge").resolves("a".repeat(40));
        callback.withArgs(tmpDir, "HEAD").resolves("b".repeat(40));
        const actualRef = await actionsutil.getRef();
        t.deepEqual(actualRef, "refs/pull/1/head");
        callback.restore();
    });
});
(0, ava_1.default)("getRef() returns ref provided as an input and ignores current HEAD", async (t) => {
    await (0, util_1.withTmpDir)(async (tmpDir) => {
        (0, testing_utils_1.setupActionsVars)(tmpDir, tmpDir);
        const getAdditionalInputStub = sinon.stub(actionsutil, "getOptionalInput");
        getAdditionalInputStub.withArgs("ref").resolves("refs/pull/2/merge");
        getAdditionalInputStub.withArgs("sha").resolves("b".repeat(40));
        // These values are be ignored
        process.env["GITHUB_REF"] = "refs/pull/1/merge";
        process.env["GITHUB_SHA"] = "a".repeat(40);
        const callback = sinon.stub(actionsutil, "getCommitOid");
        callback.withArgs("refs/pull/1/merge").resolves("b".repeat(40));
        callback.withArgs("HEAD").resolves("b".repeat(40));
        const actualRef = await actionsutil.getRef();
        t.deepEqual(actualRef, "refs/pull/2/merge");
        callback.restore();
        getAdditionalInputStub.restore();
    });
});
(0, ava_1.default)("getRef() returns CODE_SCANNING_REF as a fallback for GITHUB_REF", async (t) => {
    await (0, util_1.withTmpDir)(async (tmpDir) => {
        (0, testing_utils_1.setupActionsVars)(tmpDir, tmpDir);
        const expectedRef = "refs/pull/1/HEAD";
        const currentSha = "a".repeat(40);
        process.env["CODE_SCANNING_REF"] = expectedRef;
        process.env["GITHUB_REF"] = "";
        process.env["GITHUB_SHA"] = currentSha;
        const actualRef = await actionsutil.getRef();
        t.deepEqual(actualRef, expectedRef);
    });
});
(0, ava_1.default)("getRef() returns GITHUB_REF over CODE_SCANNING_REF if both are provided", async (t) => {
    await (0, util_1.withTmpDir)(async (tmpDir) => {
        (0, testing_utils_1.setupActionsVars)(tmpDir, tmpDir);
        const expectedRef = "refs/pull/1/merge";
        const currentSha = "a".repeat(40);
        process.env["CODE_SCANNING_REF"] = "refs/pull/1/HEAD";
        process.env["GITHUB_REF"] = expectedRef;
        process.env["GITHUB_SHA"] = currentSha;
        const actualRef = await actionsutil.getRef();
        t.deepEqual(actualRef, expectedRef);
    });
});
(0, ava_1.default)("getRef() throws an error if only `ref` is provided as an input", async (t) => {
    await (0, util_1.withTmpDir)(async (tmpDir) => {
        (0, testing_utils_1.setupActionsVars)(tmpDir, tmpDir);
        const getAdditionalInputStub = sinon.stub(actionsutil, "getOptionalInput");
        getAdditionalInputStub.withArgs("ref").resolves("refs/pull/1/merge");
        await t.throwsAsync(async () => {
            await actionsutil.getRef();
        }, {
            instanceOf: Error,
            message: "Both 'ref' and 'sha' are required if one of them is provided.",
        });
        getAdditionalInputStub.restore();
    });
});
(0, ava_1.default)("getRef() throws an error if only `sha` is provided as an input", async (t) => {
    await (0, util_1.withTmpDir)(async (tmpDir) => {
        (0, testing_utils_1.setupActionsVars)(tmpDir, tmpDir);
        process.env["GITHUB_WORKSPACE"] = "/tmp";
        const getAdditionalInputStub = sinon.stub(actionsutil, "getOptionalInput");
        getAdditionalInputStub.withArgs("sha").resolves("a".repeat(40));
        await t.throwsAsync(async () => {
            await actionsutil.getRef();
        }, {
            instanceOf: Error,
            message: "Both 'ref' and 'sha' are required if one of them is provided.",
        });
        getAdditionalInputStub.restore();
    });
});
(0, ava_1.default)("computeAutomationID()", async (t) => {
    let actualAutomationID = actionsutil.computeAutomationID(".github/workflows/codeql-analysis.yml:analyze", '{"language": "javascript", "os": "linux"}');
    t.deepEqual(actualAutomationID, ".github/workflows/codeql-analysis.yml:analyze/language:javascript/os:linux/");
    // check the environment sorting
    actualAutomationID = actionsutil.computeAutomationID(".github/workflows/codeql-analysis.yml:analyze", '{"os": "linux", "language": "javascript"}');
    t.deepEqual(actualAutomationID, ".github/workflows/codeql-analysis.yml:analyze/language:javascript/os:linux/");
    // check that an empty environment produces the right results
    actualAutomationID = actionsutil.computeAutomationID(".github/workflows/codeql-analysis.yml:analyze", "{}");
    t.deepEqual(actualAutomationID, ".github/workflows/codeql-analysis.yml:analyze/");
    // check non string environment values
    actualAutomationID = actionsutil.computeAutomationID(".github/workflows/codeql-analysis.yml:analyze", '{"number": 1, "object": {"language": "javascript"}}');
    t.deepEqual(actualAutomationID, ".github/workflows/codeql-analysis.yml:analyze/number:/object:/");
    // check undefined environment
    actualAutomationID = actionsutil.computeAutomationID(".github/workflows/codeql-analysis.yml:analyze", undefined);
    t.deepEqual(actualAutomationID, ".github/workflows/codeql-analysis.yml:analyze/");
});
(0, ava_1.default)("initializeEnvironment", (t) => {
    (0, util_1.initializeEnvironment)("1.2.3");
    t.deepEqual(process.env.CODEQL_ACTION_VERSION, "1.2.3");
});
(0, ava_1.default)("isAnalyzingDefaultBranch()", async (t) => {
    process.env["GITHUB_EVENT_NAME"] = "push";
    process.env["CODE_SCANNING_IS_ANALYZING_DEFAULT_BRANCH"] = "true";
    t.deepEqual(await actionsutil.isAnalyzingDefaultBranch(), true);
    process.env["CODE_SCANNING_IS_ANALYZING_DEFAULT_BRANCH"] = "false";
    await (0, util_1.withTmpDir)(async (tmpDir) => {
        (0, testing_utils_1.setupActionsVars)(tmpDir, tmpDir);
        const envFile = path.join(tmpDir, "event.json");
        fs.writeFileSync(envFile, JSON.stringify({
            repository: {
                default_branch: "main",
            },
        }));
        process.env["GITHUB_EVENT_PATH"] = envFile;
        process.env["GITHUB_REF"] = "main";
        process.env["GITHUB_SHA"] = "1234";
        t.deepEqual(await actionsutil.isAnalyzingDefaultBranch(), true);
        process.env["GITHUB_REF"] = "refs/heads/main";
        t.deepEqual(await actionsutil.isAnalyzingDefaultBranch(), true);
        process.env["GITHUB_REF"] = "feature";
        t.deepEqual(await actionsutil.isAnalyzingDefaultBranch(), false);
        fs.writeFileSync(envFile, JSON.stringify({
            schedule: "0 0 * * *",
        }));
        process.env["GITHUB_EVENT_NAME"] = "schedule";
        process.env["GITHUB_REF"] = "refs/heads/main";
        t.deepEqual(await actionsutil.isAnalyzingDefaultBranch(), true);
        const getAdditionalInputStub = sinon.stub(actionsutil, "getOptionalInput");
        getAdditionalInputStub
            .withArgs("ref")
            .resolves("refs/heads/something-else");
        getAdditionalInputStub
            .withArgs("sha")
            .resolves("0000000000000000000000000000000000000000");
        process.env["GITHUB_EVENT_NAME"] = "schedule";
        process.env["GITHUB_REF"] = "refs/heads/main";
        t.deepEqual(await actionsutil.isAnalyzingDefaultBranch(), false);
        getAdditionalInputStub.restore();
    });
});
<<<<<<< HEAD
(0, ava_1.default)("workflowEventName()", async (t) => {
    process.env["GITHUB_EVENT_NAME"] = "push";
    t.deepEqual(actionsutil.workflowEventName(), "push");
    process.env["GITHUB_EVENT_NAME"] = "dynamic";
    t.deepEqual(actionsutil.workflowEventName(), "dynamic");
    process.env["CODESCANNING_EVENT_NAME"] = "push";
    t.deepEqual(actionsutil.workflowEventName(), "push");
});
(0, ava_1.default)("createStatusReportBase", async (t) => {
    await (0, util_1.withTmpDir)(async (tmpDir) => {
        (0, testing_utils_1.setupActionsVars)(tmpDir, tmpDir);
        process.env["GITHUB_REF"] = "refs/heads/main";
        process.env["GITHUB_SHA"] = "a".repeat(40);
        process.env["GITHUB_RUN_ID"] = "100";
        process.env["GITHUB_RUN_ATTEMPT"] = "2";
        process.env["GITHUB_REPOSITORY"] = "octocat/HelloWorld";
        process.env["CODEQL_ACTION_ANALYSIS_KEY"] = "analysis-key";
        process.env["RUNNER_OS"] = "macOS";
        const getRequiredInput = sinon.stub(actionsutil, "getRequiredInput");
        getRequiredInput.withArgs("matrix").resolves("input/matrix");
        const statusReport = await actionsutil.createStatusReportBase("init", "failure", new Date("May 19, 2023 05:19:00"), "failure cause", "exception stack trace");
        t.assert(typeof statusReport.job_run_uuid === "string");
        t.assert(statusReport.workflow_run_id === 100);
        t.assert(statusReport.workflow_run_attempt === 2);
        t.assert(statusReport.workflow_name === (process.env["GITHUB_WORKFLOW"] || ""));
        t.assert(statusReport.job_name === (process.env["GITHUB_JOB"] || ""));
        t.assert(statusReport.analysis_key === "analysis-key");
        t.assert(statusReport.commit_oid === process.env["GITHUB_SHA"]);
        t.assert(statusReport.ref === process.env["GITHUB_REF"]);
        t.assert(statusReport.action_name === "init");
        t.assert(statusReport.action_oid === "unknown");
        t.assert(statusReport.started_at ===
            process.env[sharedEnv.CODEQL_WORKFLOW_STARTED_AT]);
        t.assert(statusReport.action_started_at ===
            new Date("May 19, 2023 05:19:00").toISOString());
        t.assert(statusReport.status === "failure");
        t.assert(statusReport.cause === "failure cause");
        t.assert(statusReport.exception === "exception stack trace");
        t.assert(statusReport.runner_os === process.env["RUNNER_OS"]);
        t.assert(typeof statusReport.action_version === "string");
    });
});
=======
>>>>>>> 0ac18158
//# sourceMappingURL=actions-util.test.js.map<|MERGE_RESOLUTION|>--- conflicted
+++ resolved
@@ -211,15 +211,6 @@
         t.deepEqual(await actionsutil.isAnalyzingDefaultBranch(), false);
         getAdditionalInputStub.restore();
     });
-});
-<<<<<<< HEAD
-(0, ava_1.default)("workflowEventName()", async (t) => {
-    process.env["GITHUB_EVENT_NAME"] = "push";
-    t.deepEqual(actionsutil.workflowEventName(), "push");
-    process.env["GITHUB_EVENT_NAME"] = "dynamic";
-    t.deepEqual(actionsutil.workflowEventName(), "dynamic");
-    process.env["CODESCANNING_EVENT_NAME"] = "push";
-    t.deepEqual(actionsutil.workflowEventName(), "push");
 });
 (0, ava_1.default)("createStatusReportBase", async (t) => {
     await (0, util_1.withTmpDir)(async (tmpDir) => {
@@ -255,6 +246,4 @@
         t.assert(typeof statusReport.action_version === "string");
     });
 });
-=======
->>>>>>> 0ac18158
 //# sourceMappingURL=actions-util.test.js.map