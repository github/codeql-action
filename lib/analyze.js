--- conflicted
+++ resolved
@@ -22,11 +22,7 @@
     return (mod && mod.__esModule) ? mod : { "default": mod };
 };
 Object.defineProperty(exports, "__esModule", { value: true });
-<<<<<<< HEAD
-exports.validateQueryFilters = exports.runCleanup = exports.runFinalize = exports.createQuerySuiteContents = exports.convertPackToQuerySuiteEntry = exports.runQueries = exports.CodeQLAnalysisError = void 0;
-=======
-exports.runCleanup = exports.runFinalize = exports.runQueries = exports.createdDBForScannedLanguages = exports.CodeQLAnalysisError = void 0;
->>>>>>> a6d09016
+exports.validateQueryFilters = exports.runCleanup = exports.runFinalize = exports.createQuerySuiteContents = exports.convertPackToQuerySuiteEntry = exports.runQueries = exports.createdDBForScannedLanguages = exports.CodeQLAnalysisError = void 0;
 const fs = __importStar(require("fs"));
 const path = __importStar(require("path"));
 const toolrunner = __importStar(require("@actions/exec/lib/toolrunner"));
@@ -259,21 +255,8 @@
 function createQuerySuiteContents(queries, queryFilters) {
     return yaml.dump(queries.map((q) => ({ query: q })).concat(queryFilters));
 }
-<<<<<<< HEAD
 exports.createQuerySuiteContents = createQuerySuiteContents;
-async function runFinalize(outputDir, threadsFlag, memoryFlag, config, logger) {
-    const codeql = await (0, codeql_1.getCodeQL)(config.codeQLCmd);
-    if (await util.codeQlVersionAbove(codeql, codeql_1.CODEQL_VERSION_NEW_TRACING)) {
-        // Delete variables as specified by the end-tracing script
-        await (0, tracer_config_1.endTracingForCluster)(config);
-    }
-    else {
-        // Delete the tracer config env var to avoid tracing ourselves
-        delete process.env[sharedEnv.ODASA_TRACER_CONFIGURATION];
-    }
-=======
 async function runFinalize(outputDir, threadsFlag, memoryFlag, config, logger, featureFlags) {
->>>>>>> a6d09016
     try {
         await (0, del_1.default)(outputDir, { force: true });
     }
