"use strict";
var __createBinding = (this && this.__createBinding) || (Object.create ? (function(o, m, k, k2) {
    if (k2 === undefined) k2 = k;
    var desc = Object.getOwnPropertyDescriptor(m, k);
    if (!desc || ("get" in desc ? !m.__esModule : desc.writable || desc.configurable)) {
      desc = { enumerable: true, get: function() { return m[k]; } };
    }
    Object.defineProperty(o, k2, desc);
}) : (function(o, m, k, k2) {
    if (k2 === undefined) k2 = k;
    o[k2] = m[k];
}));
var __setModuleDefault = (this && this.__setModuleDefault) || (Object.create ? (function(o, v) {
    Object.defineProperty(o, "default", { enumerable: true, value: v });
}) : function(o, v) {
    o["default"] = v;
});
var __importStar = (this && this.__importStar) || (function () {
    var ownKeys = function(o) {
        ownKeys = Object.getOwnPropertyNames || function (o) {
            var ar = [];
            for (var k in o) if (Object.prototype.hasOwnProperty.call(o, k)) ar[ar.length] = k;
            return ar;
        };
        return ownKeys(o);
    };
    return function (mod) {
        if (mod && mod.__esModule) return mod;
        var result = {};
        if (mod != null) for (var k = ownKeys(mod), i = 0; i < k.length; i++) if (k[i] !== "default") __createBinding(result, mod, k[i]);
        __setModuleDefault(result, mod);
        return result;
    };
})();
Object.defineProperty(exports, "__esModule", { value: true });
exports.setupCodeQL = setupCodeQL;
exports.getCodeQL = getCodeQL;
exports.setCodeQL = setCodeQL;
exports.getCachedCodeQL = getCachedCodeQL;
exports.getCodeQLForTesting = getCodeQLForTesting;
exports.getCodeQLForCmd = getCodeQLForCmd;
exports.getExtraOptions = getExtraOptions;
exports.getTrapCachingExtractorConfigArgs = getTrapCachingExtractorConfigArgs;
exports.getTrapCachingExtractorConfigArgsForLang = getTrapCachingExtractorConfigArgsForLang;
exports.getGeneratedCodeScanningConfigPath = getGeneratedCodeScanningConfigPath;
exports.getSupportedLanguageMap = getSupportedLanguageMap;
const fs = __importStar(require("fs"));
const path = __importStar(require("path"));
const core = __importStar(require("@actions/core"));
const toolrunner = __importStar(require("@actions/exec/lib/toolrunner"));
const yaml = __importStar(require("js-yaml"));
const actions_util_1 = require("./actions-util");
const cli_errors_1 = require("./cli-errors");
const config_utils_1 = require("./config-utils");
const doc_url_1 = require("./doc-url");
const environment_1 = require("./environment");
const feature_flags_1 = require("./feature-flags");
const git_utils_1 = require("./git-utils");
const overlay_database_utils_1 = require("./overlay-database-utils");
const setupCodeql = __importStar(require("./setup-codeql"));
const tools_features_1 = require("./tools-features");
const tracer_config_1 = require("./tracer-config");
const util = __importStar(require("./util"));
const util_1 = require("./util");
/**
 * Stores the CodeQL object, and is populated by `setupCodeQL` or `getCodeQL`.
 * Can be overridden in tests using `setCodeQL`.
 */
let cachedCodeQL = undefined;
/**
 * The oldest version of CodeQL that the Action will run with. This should be
 * at least three minor versions behind the current version and must include the
 * CLI versions shipped with each supported version of GHES.
 *
 * The version flags below can be used to conditionally enable certain features
 * on versions newer than this.
 */
const CODEQL_MINIMUM_VERSION = "2.16.6";
/**
 * This version will shortly become the oldest version of CodeQL that the Action will run with.
 */
const CODEQL_NEXT_MINIMUM_VERSION = "2.17.6";
/**
 * This is the version of GHES that was most recently deprecated.
 */
const GHES_VERSION_MOST_RECENTLY_DEPRECATED = "3.13";
/**
 * This is the deprecation date for the version of GHES that was most recently deprecated.
 */
const GHES_MOST_RECENT_DEPRECATION_DATE = "2025-06-19";
/** The CLI verbosity level to use for extraction in debug mode. */
const EXTRACTION_DEBUG_MODE_VERBOSITY = "progress++";
/*
 * Deprecated in favor of ToolsFeature.
 *
 * Versions of CodeQL that version-flag certain functionality in the Action.
 * For convenience, please keep these in descending order. Once a version
 * flag is older than the oldest supported version above, it may be removed.
 */
/**
 * Versions 2.17.1+ of the CodeQL CLI support the `--cache-cleanup` option.
 */
const CODEQL_VERSION_CACHE_CLEANUP = "2.17.1";
/**
 * Set up CodeQL CLI access.
 *
 * @param toolsInput
 * @param apiDetails
 * @param tempDir
 * @param variant
 * @param defaultCliVersion
 * @param logger
 * @param checkVersion Whether to check that CodeQL CLI meets the minimum
 *        version requirement. Must be set to true outside tests.
 * @returns a { CodeQL, toolsVersion } object.
 */
async function setupCodeQL(toolsInput, apiDetails, tempDir, variant, defaultCliVersion, logger, features, checkVersion) {
    try {
        const { codeqlFolder, toolsDownloadStatusReport, toolsSource, toolsVersion, zstdAvailability, } = await setupCodeql.setupCodeQLBundle(toolsInput, apiDetails, tempDir, variant, features, defaultCliVersion, logger);
        logger.debug(`Bundle download status report: ${JSON.stringify(toolsDownloadStatusReport)}`);
        let codeqlCmd = path.join(codeqlFolder, "codeql", "codeql");
        if (process.platform === "win32") {
            codeqlCmd += ".exe";
        }
        else if (process.platform !== "linux" && process.platform !== "darwin") {
            throw new util.ConfigurationError(`Unsupported platform: ${process.platform}`);
        }
        cachedCodeQL = await getCodeQLForCmd(codeqlCmd, checkVersion);
        return {
            codeql: cachedCodeQL,
            toolsDownloadStatusReport,
            toolsSource,
            toolsVersion,
            zstdAvailability,
        };
    }
    catch (e) {
        const ErrorClass = e instanceof util.ConfigurationError ||
            (e instanceof Error && e.message.includes("ENOSPC")) // out of disk space
            ? util.ConfigurationError
            : Error;
        throw new ErrorClass(`Unable to download and extract CodeQL CLI: ${(0, util_1.getErrorMessage)(e)}${e instanceof Error && e.stack ? `\n\nDetails: ${e.stack}` : ""}`);
    }
}
/**
 * Use the CodeQL executable located at the given path.
 */
async function getCodeQL(cmd) {
    if (cachedCodeQL === undefined) {
        cachedCodeQL = await getCodeQLForCmd(cmd, true);
    }
    return cachedCodeQL;
}
function resolveFunction(partialCodeql, methodName, defaultImplementation) {
    if (typeof partialCodeql[methodName] !== "function") {
        if (defaultImplementation !== undefined) {
            return defaultImplementation;
        }
        const dummyMethod = () => {
            throw new Error(`CodeQL ${methodName} method not correctly defined`);
        };
        return dummyMethod;
    }
    return partialCodeql[methodName];
}
/**
 * Set the functionality for CodeQL methods. Only for use in tests.
 *
 * Accepts a partial object and any undefined methods will be implemented
 * to immediately throw an exception indicating which method is missing.
 */
function setCodeQL(partialCodeql) {
    cachedCodeQL = {
        getPath: resolveFunction(partialCodeql, "getPath", () => "/tmp/dummy-path"),
        getVersion: resolveFunction(partialCodeql, "getVersion", async () => ({
            version: "1.0.0",
        })),
        printVersion: resolveFunction(partialCodeql, "printVersion"),
        supportsFeature: resolveFunction(partialCodeql, "supportsFeature", async (feature) => !!partialCodeql.getVersion &&
            (0, tools_features_1.isSupportedToolsFeature)(await partialCodeql.getVersion(), feature)),
        isTracedLanguage: resolveFunction(partialCodeql, "isTracedLanguage"),
        isScannedLanguage: resolveFunction(partialCodeql, "isScannedLanguage"),
        databaseInitCluster: resolveFunction(partialCodeql, "databaseInitCluster"),
        runAutobuild: resolveFunction(partialCodeql, "runAutobuild"),
        extractScannedLanguage: resolveFunction(partialCodeql, "extractScannedLanguage"),
        extractUsingBuildMode: resolveFunction(partialCodeql, "extractUsingBuildMode"),
        finalizeDatabase: resolveFunction(partialCodeql, "finalizeDatabase"),
        resolveLanguages: resolveFunction(partialCodeql, "resolveLanguages"),
        betterResolveLanguages: resolveFunction(partialCodeql, "betterResolveLanguages", async () => ({ aliases: {}, extractors: {} })),
        resolveQueries: resolveFunction(partialCodeql, "resolveQueries"),
        resolveBuildEnvironment: resolveFunction(partialCodeql, "resolveBuildEnvironment"),
        packDownload: resolveFunction(partialCodeql, "packDownload"),
        databaseCleanup: resolveFunction(partialCodeql, "databaseCleanup"),
        databaseBundle: resolveFunction(partialCodeql, "databaseBundle"),
        databaseRunQueries: resolveFunction(partialCodeql, "databaseRunQueries"),
        databaseInterpretResults: resolveFunction(partialCodeql, "databaseInterpretResults"),
        databasePrintBaseline: resolveFunction(partialCodeql, "databasePrintBaseline"),
        databaseExportDiagnostics: resolveFunction(partialCodeql, "databaseExportDiagnostics"),
        diagnosticsExport: resolveFunction(partialCodeql, "diagnosticsExport"),
        resolveExtractor: resolveFunction(partialCodeql, "resolveExtractor"),
        mergeResults: resolveFunction(partialCodeql, "mergeResults"),
    };
    return cachedCodeQL;
}
/**
 * Get the cached CodeQL object. Should only be used from tests.
 *
 * TODO: Work out a good way for tests to get this from the test context
 * instead of having to have this method.
 */
function getCachedCodeQL() {
    if (cachedCodeQL === undefined) {
        // Should never happen as setCodeQL is called by testing-utils.setupTests
        throw new Error("cachedCodeQL undefined");
    }
    return cachedCodeQL;
}
/**
 * Get a real, newly created CodeQL instance for testing. The instance refers to
 * a non-existent placeholder codeql command, so tests that use this function
 * should also stub the toolrunner.ToolRunner constructor.
 */
async function getCodeQLForTesting(cmd = "codeql-for-testing") {
    return getCodeQLForCmd(cmd, false);
}
/**
 * Return a CodeQL object for CodeQL CLI access.
 *
 * @param cmd Path to CodeQL CLI
 * @param checkVersion Whether to check that CodeQL CLI meets the minimum
 *        version requirement. Must be set to true outside tests.
 * @returns A new CodeQL object
 */
async function getCodeQLForCmd(cmd, checkVersion) {
    const codeql = {
        getPath() {
            return cmd;
        },
        async getVersion() {
            let result = util.getCachedCodeQlVersion();
            if (result === undefined) {
                const output = await runCli(cmd, ["version", "--format=json"], {
                    noStreamStdout: true,
                });
                try {
                    result = JSON.parse(output);
                }
                catch {
                    throw Error(`Invalid JSON output from \`version --format=json\`: ${output}`);
                }
                util.cacheCodeQlVersion(result);
            }
            return result;
        },
        async printVersion() {
            await runCli(cmd, ["version", "--format=json"]);
        },
        async supportsFeature(feature) {
            return (0, tools_features_1.isSupportedToolsFeature)(await this.getVersion(), feature);
        },
<<<<<<< HEAD
        async isTracedLanguage(language) {
            const extractorPath = await this.resolveExtractor(language);
            const tracingConfigPath = path.join(extractorPath, "tools", "tracing-config.lua");
            return fs.existsSync(tracingConfigPath);
        },
        async isScannedLanguage(language) {
            return !(await this.isTracedLanguage(language));
        },
        async databaseInitCluster(config, sourceRoot, processName, qlconfigFile, overlayDatabaseMode, logger) {
=======
        async databaseInitCluster(config, sourceRoot, processName, qlconfigFile, logger) {
>>>>>>> 7273f08c
            const extraArgs = config.languages.map((language) => `--language=${language}`);
            if (await (0, tracer_config_1.shouldEnableIndirectTracing)(codeql, config)) {
                extraArgs.push("--begin-tracing");
                extraArgs.push(...(await getTrapCachingExtractorConfigArgs(config)));
                extraArgs.push(`--trace-process-name=${processName}`);
            }
            const codeScanningConfigFile = await writeCodeScanningConfigFile(config, logger);
            const externalRepositoryToken = (0, actions_util_1.getOptionalInput)("external-repository-token");
            extraArgs.push(`--codescanning-config=${codeScanningConfigFile}`);
            if (externalRepositoryToken) {
                extraArgs.push("--external-repository-token-stdin");
            }
            if (config.buildMode !== undefined) {
                extraArgs.push(`--build-mode=${config.buildMode}`);
            }
            if (qlconfigFile !== undefined) {
                extraArgs.push(`--qlconfig-file=${qlconfigFile}`);
            }
            const overwriteFlag = (0, tools_features_1.isSupportedToolsFeature)(await this.getVersion(), tools_features_1.ToolsFeature.ForceOverwrite)
                ? "--force-overwrite"
                : "--overwrite";
            const overlayDatabaseMode = config.augmentationProperties.overlayDatabaseMode;
            if (overlayDatabaseMode === overlay_database_utils_1.OverlayDatabaseMode.Overlay) {
                const overlayChangesFile = await (0, overlay_database_utils_1.writeOverlayChangesFile)(config, sourceRoot, logger);
                extraArgs.push(`--overlay-changes=${overlayChangesFile}`);
            }
            else if (overlayDatabaseMode === overlay_database_utils_1.OverlayDatabaseMode.OverlayBase) {
                extraArgs.push("--overlay-base");
            }
            await runCli(cmd, [
                "database",
                "init",
                ...(overlayDatabaseMode === overlay_database_utils_1.OverlayDatabaseMode.Overlay
                    ? []
                    : [overwriteFlag]),
                "--db-cluster",
                config.dbLocation,
                `--source-root=${sourceRoot}`,
                "--calculate-language-specific-baseline",
                "--extractor-include-aliases",
                "--sublanguage-file-coverage",
                ...extraArgs,
                ...getExtraOptionsFromEnv(["database", "init"], {
                    ignoringOptions: ["--overwrite"],
                }),
            ], { stdin: externalRepositoryToken });
            if (overlayDatabaseMode === overlay_database_utils_1.OverlayDatabaseMode.OverlayBase) {
                await (0, overlay_database_utils_1.writeBaseDatabaseOidsFile)(config, sourceRoot);
            }
        },
        async runAutobuild(config, language) {
            applyAutobuildAzurePipelinesTimeoutFix();
            const autobuildCmd = path.join(await this.resolveExtractor(language), "tools", process.platform === "win32" ? "autobuild.cmd" : "autobuild.sh");
            // Bump the verbosity of the autobuild command if we're in debug mode
            if (config.debugMode) {
                process.env[environment_1.EnvVar.CLI_VERBOSITY] =
                    process.env[environment_1.EnvVar.CLI_VERBOSITY] || EXTRACTION_DEBUG_MODE_VERBOSITY;
            }
            // On macOS, System Integrity Protection (SIP) typically interferes with
            // CodeQL build tracing of protected binaries.
            // The usual workaround is to prefix `$CODEQL_RUNNER` to build commands:
            // `$CODEQL_RUNNER` (not to be confused with the deprecated CodeQL Runner tool)
            // points to a simple wrapper binary included with the CLI, and the extra layer of
            // process indirection helps the tracer bypass SIP.
            // The above SIP workaround is *not* needed here.
            // At the `autobuild` step in the Actions workflow, we assume the `init` step
            // has successfully run, and will have exported `DYLD_INSERT_LIBRARIES`
            // into the environment of subsequent steps, to activate the tracer.
            // When `DYLD_INSERT_LIBRARIES` is set in the environment for a step,
            // the Actions runtime introduces its own workaround for SIP
            // (https://github.com/actions/runner/pull/416).
            await runCli(autobuildCmd);
        },
        async extractScannedLanguage(config, language) {
            await runCli(cmd, [
                "database",
                "trace-command",
                "--index-traceless-dbs",
                ...(await getTrapCachingExtractorConfigArgsForLang(config, language)),
                ...getExtractionVerbosityArguments(config.debugMode),
                ...getExtraOptionsFromEnv(["database", "trace-command"]),
                util.getCodeQLDatabasePath(config, language),
            ]);
        },
        async extractUsingBuildMode(config, language) {
            if (config.buildMode === util_1.BuildMode.Autobuild) {
                applyAutobuildAzurePipelinesTimeoutFix();
            }
            try {
                await runCli(cmd, [
                    "database",
                    "trace-command",
                    "--use-build-mode",
                    "--working-dir",
                    process.cwd(),
                    ...(await getTrapCachingExtractorConfigArgsForLang(config, language)),
                    ...getExtractionVerbosityArguments(config.debugMode),
                    ...getExtraOptionsFromEnv(["database", "trace-command"]),
                    util.getCodeQLDatabasePath(config, language),
                ]);
            }
            catch (e) {
                if (config.buildMode === util_1.BuildMode.Autobuild) {
                    const prefix = "We were unable to automatically build your code. " +
                        "Please change the build mode for this language to manual and specify build steps " +
                        `for your project. See ${doc_url_1.DocUrl.AUTOMATIC_BUILD_FAILED} for more information.`;
                    throw new util.ConfigurationError(`${prefix} ${(0, util_1.getErrorMessage)(e)}`);
                }
                else {
                    throw e;
                }
            }
        },
        async finalizeDatabase(databasePath, threadsFlag, memoryFlag, enableDebugLogging) {
            const args = [
                "database",
                "finalize",
                "--finalize-dataset",
                threadsFlag,
                memoryFlag,
                ...getExtractionVerbosityArguments(enableDebugLogging),
                ...getExtraOptionsFromEnv(["database", "finalize"]),
                databasePath,
            ];
            await runCli(cmd, args);
        },
        async resolveLanguages() {
            const codeqlArgs = [
                "resolve",
                "languages",
                "--format=json",
                ...getExtraOptionsFromEnv(["resolve", "languages"]),
            ];
            const output = await runCli(cmd, codeqlArgs);
            try {
                return JSON.parse(output);
            }
            catch (e) {
                throw new Error(`Unexpected output from codeql resolve languages: ${e}`);
            }
        },
        async betterResolveLanguages() {
            const codeqlArgs = [
                "resolve",
                "languages",
                "--format=betterjson",
                "--extractor-options-verbosity=4",
                "--extractor-include-aliases",
                ...getExtraOptionsFromEnv(["resolve", "languages"]),
            ];
            const output = await runCli(cmd, codeqlArgs);
            try {
                return JSON.parse(output);
            }
            catch (e) {
                throw new Error(`Unexpected output from codeql resolve languages with --format=betterjson: ${e}`);
            }
        },
        async resolveQueries(queries, extraSearchPath) {
            const codeqlArgs = [
                "resolve",
                "queries",
                ...queries,
                "--format=bylanguage",
                ...getExtraOptionsFromEnv(["resolve", "queries"]),
            ];
            if (extraSearchPath !== undefined) {
                codeqlArgs.push("--additional-packs", extraSearchPath);
            }
            const output = await runCli(cmd, codeqlArgs);
            try {
                return JSON.parse(output);
            }
            catch (e) {
                throw new Error(`Unexpected output from codeql resolve queries: ${e}`);
            }
        },
        async resolveBuildEnvironment(workingDir, language) {
            const codeqlArgs = [
                "resolve",
                "build-environment",
                `--language=${language}`,
                "--extractor-include-aliases",
                ...getExtraOptionsFromEnv(["resolve", "build-environment"]),
            ];
            if (workingDir !== undefined) {
                codeqlArgs.push("--working-dir", workingDir);
            }
            const output = await runCli(cmd, codeqlArgs);
            try {
                return JSON.parse(output);
            }
            catch (e) {
                throw new Error(`Unexpected output from codeql resolve build-environment: ${e} in\n${output}`);
            }
        },
        async databaseRunQueries(databasePath, flags, queries = []) {
            const codeqlArgs = [
                "database",
                "run-queries",
                ...flags,
                databasePath,
                "--intra-layer-parallelism",
                "--min-disk-free=1024", // Try to leave at least 1GB free
                "-v",
                ...queries,
                ...getExtraOptionsFromEnv(["database", "run-queries"], {
                    ignoringOptions: ["--expect-discarded-cache"],
                }),
            ];
            await runCli(cmd, codeqlArgs);
        },
        async databaseInterpretResults(databasePath, querySuitePaths, sarifFile, addSnippetsFlag, threadsFlag, verbosityFlag, sarifRunPropertyFlag, automationDetailsId, config, features) {
            const shouldExportDiagnostics = await features.getValue(feature_flags_1.Feature.ExportDiagnosticsEnabled, this);
            const codeqlArgs = [
                "database",
                "interpret-results",
                threadsFlag,
                "--format=sarif-latest",
                verbosityFlag,
                `--output=${sarifFile}`,
                addSnippetsFlag,
                "--print-diagnostics-summary",
                "--print-metrics-summary",
                "--sarif-add-baseline-file-info",
                `--sarif-codescanning-config=${getGeneratedCodeScanningConfigPath(config)}`,
                "--sarif-group-rules-by-pack",
                "--sarif-include-query-help=always",
                "--sublanguage-file-coverage",
                ...(await getJobRunUuidSarifOptions(this)),
                ...getExtraOptionsFromEnv(["database", "interpret-results"]),
            ];
            if (sarifRunPropertyFlag !== undefined) {
                codeqlArgs.push(sarifRunPropertyFlag);
            }
            if (automationDetailsId !== undefined) {
                codeqlArgs.push("--sarif-category", automationDetailsId);
            }
            if (shouldExportDiagnostics) {
                codeqlArgs.push("--sarif-include-diagnostics");
            }
            else {
                codeqlArgs.push("--no-sarif-include-diagnostics");
            }
            if (!(0, tools_features_1.isSupportedToolsFeature)(await this.getVersion(), tools_features_1.ToolsFeature.AnalysisSummaryV2IsDefault)) {
                codeqlArgs.push("--new-analysis-summary");
            }
            codeqlArgs.push(databasePath);
            if (querySuitePaths) {
                codeqlArgs.push(...querySuitePaths);
            }
            // Capture the stdout, which contains the analysis summary. Don't stream it to the Actions
            // logs to avoid printing it twice.
            return await runCli(cmd, codeqlArgs, {
                noStreamStdout: true,
            });
        },
        async databasePrintBaseline(databasePath) {
            const codeqlArgs = [
                "database",
                "print-baseline",
                ...getExtraOptionsFromEnv(["database", "print-baseline"]),
                databasePath,
            ];
            return await runCli(cmd, codeqlArgs);
        },
        /**
         * Download specified packs into the package cache. If the specified
         * package and version already exists (e.g., from a previous analysis run),
         * then it is not downloaded again (unless the extra option `--force` is
         * specified).
         *
         * If no version is specified, then the latest version is
         * downloaded. The check to determine what the latest version is is done
         * each time this package is requested.
         *
         * Optionally, a `qlconfigFile` is included. If used, then this file
         * is used to determine which registry each pack is downloaded from.
         */
        async packDownload(packs, qlconfigFile) {
            const qlconfigArg = qlconfigFile
                ? [`--qlconfig-file=${qlconfigFile}`]
                : [];
            const codeqlArgs = [
                "pack",
                "download",
                ...qlconfigArg,
                "--format=json",
                "--resolve-query-specs",
                ...getExtraOptionsFromEnv(["pack", "download"]),
                ...packs,
            ];
            const output = await runCli(cmd, codeqlArgs);
            try {
                const parsedOutput = JSON.parse(output);
                if (Array.isArray(parsedOutput.packs) &&
                    // TODO PackDownloadOutput will not include the version if it is not specified
                    // in the input. The version is always the latest version available.
                    // It should be added to the output, but this requires a CLI change
                    parsedOutput.packs.every((p) => p.name /* && p.version */)) {
                    return parsedOutput;
                }
                else {
                    throw new Error("Unexpected output from pack download");
                }
            }
            catch (e) {
                throw new Error(`Attempted to download specified packs but got an error:\n${output}\n${e}`);
            }
        },
        async databaseCleanup(databasePath, cleanupLevel) {
            const cacheCleanupFlag = (await util.codeQlVersionAtLeast(this, CODEQL_VERSION_CACHE_CLEANUP))
                ? "--cache-cleanup"
                : "--mode";
            const codeqlArgs = [
                "database",
                "cleanup",
                databasePath,
                `${cacheCleanupFlag}=${cleanupLevel}`,
                ...getExtraOptionsFromEnv(["database", "cleanup"]),
            ];
            await runCli(cmd, codeqlArgs);
        },
        async databaseBundle(databasePath, outputFilePath, databaseName) {
            const args = [
                "database",
                "bundle",
                databasePath,
                `--output=${outputFilePath}`,
                `--name=${databaseName}`,
                ...getExtraOptionsFromEnv(["database", "bundle"]),
            ];
            await new toolrunner.ToolRunner(cmd, args).exec();
        },
        async databaseExportDiagnostics(databasePath, sarifFile, automationDetailsId) {
            const args = [
                "database",
                "export-diagnostics",
                `${databasePath}`,
                "--db-cluster", // Database is always a cluster for CodeQL versions that support diagnostics.
                "--format=sarif-latest",
                `--output=${sarifFile}`,
                "--sarif-include-diagnostics", // ExportDiagnosticsEnabled is always true if this command is run.
                "-vvv",
                ...getExtraOptionsFromEnv(["diagnostics", "export"]),
            ];
            if (automationDetailsId !== undefined) {
                args.push("--sarif-category", automationDetailsId);
            }
            await new toolrunner.ToolRunner(cmd, args).exec();
        },
        async diagnosticsExport(sarifFile, automationDetailsId, config) {
            const args = [
                "diagnostics",
                "export",
                "--format=sarif-latest",
                `--output=${sarifFile}`,
                `--sarif-codescanning-config=${getGeneratedCodeScanningConfigPath(config)}`,
                ...getExtraOptionsFromEnv(["diagnostics", "export"]),
            ];
            if (automationDetailsId !== undefined) {
                args.push("--sarif-category", automationDetailsId);
            }
            await new toolrunner.ToolRunner(cmd, args).exec();
        },
        async resolveExtractor(language) {
            // Request it using `format=json` so we don't need to strip the trailing new line generated by
            // the CLI.
            let extractorPath = "";
            await new toolrunner.ToolRunner(cmd, [
                "resolve",
                "extractor",
                "--format=json",
                `--language=${language}`,
                "--extractor-include-aliases",
                ...getExtraOptionsFromEnv(["resolve", "extractor"]),
            ], {
                silent: true,
                listeners: {
                    stdout: (data) => {
                        extractorPath += data.toString();
                    },
                    stderr: (data) => {
                        process.stderr.write(data);
                    },
                },
            }).exec();
            return JSON.parse(extractorPath);
        },
        async mergeResults(sarifFiles, outputFile, { mergeRunsFromEqualCategory = false, }) {
            const args = [
                "github",
                "merge-results",
                "--output",
                outputFile,
                ...getExtraOptionsFromEnv(["github", "merge-results"]),
            ];
            for (const sarifFile of sarifFiles) {
                args.push("--sarif", sarifFile);
            }
            if (mergeRunsFromEqualCategory) {
                args.push("--sarif-merge-runs-from-equal-category");
            }
            await runCli(cmd, args);
        },
    };
    // To ensure that status reports include the CodeQL CLI version wherever
    // possible, we want to call getVersion(), which populates the version value
    // used by status reporting, at the earliest opportunity. But invoking
    // getVersion() directly here breaks tests that only pretend to create a
    // CodeQL object. So instead we rely on the assumption that all non-test
    // callers would set checkVersion to true, and util.codeQlVersionAbove()
    // would call getVersion(), so the CLI version would be cached as soon as the
    // CodeQL object is created.
    if (checkVersion &&
        !(await util.codeQlVersionAtLeast(codeql, CODEQL_MINIMUM_VERSION))) {
        throw new util.ConfigurationError(`Expected a CodeQL CLI with version at least ${CODEQL_MINIMUM_VERSION} but got version ${(await codeql.getVersion()).version}`);
    }
    else if (checkVersion &&
        process.env[environment_1.EnvVar.SUPPRESS_DEPRECATED_SOON_WARNING] !== "true" &&
        !(await util.codeQlVersionAtLeast(codeql, CODEQL_NEXT_MINIMUM_VERSION))) {
        const result = await codeql.getVersion();
        core.warning(`CodeQL CLI version ${result.version} was discontinued on ` +
            `${GHES_MOST_RECENT_DEPRECATION_DATE} alongside GitHub Enterprise Server ` +
            `${GHES_VERSION_MOST_RECENTLY_DEPRECATED} and will not be supported by the next minor ` +
            `release of the CodeQL Action. Please update to CodeQL CLI version ` +
            `${CODEQL_NEXT_MINIMUM_VERSION} or later. For instance, if you have specified a custom ` +
            "version of the CLI using the 'tools' input to the 'init' Action, you can remove this " +
            "input to use the default version.\n\n" +
            "Alternatively, if you want to continue using CodeQL CLI version " +
            `${result.version}, you can replace 'github/codeql-action/*@v${(0, actions_util_1.getActionVersion)().split(".")[0]}' by 'github/codeql-action/*@v${(0, actions_util_1.getActionVersion)()}' in your code scanning workflow to ` +
            "continue using this version of the CodeQL Action.");
        core.exportVariable(environment_1.EnvVar.SUPPRESS_DEPRECATED_SOON_WARNING, "true");
    }
    return codeql;
}
/**
 * Gets the options for `path` of `options` as an array of extra option strings.
 *
 * @param ignoringOptions Options that should be ignored, for example because they have already
 *                        been passed and it is an error to pass them more than once.
 */
function getExtraOptionsFromEnv(paths, { ignoringOptions } = {}) {
    const options = util.getExtraOptionsEnvParam();
    return getExtraOptions(options, paths, []).filter((option) => !ignoringOptions?.includes(option));
}
/**
 * Gets `options` as an array of extra option strings.
 *
 * - throws an exception mentioning `pathInfo` if this conversion is impossible.
 */
function asExtraOptions(options, pathInfo) {
    if (options === undefined) {
        return [];
    }
    if (!Array.isArray(options)) {
        const msg = `The extra options for '${pathInfo.join(".")}' ('${JSON.stringify(options)}') are not in an array.`;
        throw new Error(msg);
    }
    return options.map((o) => {
        const t = typeof o;
        if (t !== "string" && t !== "number" && t !== "boolean") {
            const msg = `The extra option for '${pathInfo.join(".")}' ('${JSON.stringify(o)}') is not a primitive value.`;
            throw new Error(msg);
        }
        return `${o}`;
    });
}
/**
 * Gets the options for `path` of `options` as an array of extra option strings.
 *
 * - the special terminal step name '*' in `options` matches all path steps
 * - throws an exception if this conversion is impossible.
 *
 * Exported for testing.
 */
function getExtraOptions(options, paths, pathInfo) {
    const all = asExtraOptions(options?.["*"], pathInfo.concat("*"));
    const specific = paths.length === 0
        ? asExtraOptions(options, pathInfo)
        : getExtraOptions(options?.[paths[0]], paths?.slice(1), pathInfo.concat(paths[0]));
    return all.concat(specific);
}
async function runCli(cmd, args = [], opts = {}) {
    try {
        return await (0, actions_util_1.runTool)(cmd, args, opts);
    }
    catch (e) {
        if (e instanceof actions_util_1.CommandInvocationError) {
            throw (0, cli_errors_1.wrapCliConfigurationError)(new cli_errors_1.CliError(e));
        }
        throw e;
    }
}
/**
 * Generates a code scanning configuration that is to be used for a scan.
 *
 * @param codeql The CodeQL object to use.
 * @param config The configuration to use.
 * @returns the path to the generated user configuration file.
 */
async function writeCodeScanningConfigFile(config, logger) {
    const codeScanningConfigFile = getGeneratedCodeScanningConfigPath(config);
    const augmentedConfig = (0, config_utils_1.generateCodeScanningConfig)(config.originalUserInput, config.augmentationProperties);
    logger.info(`Writing augmented user configuration file to ${codeScanningConfigFile}`);
    logger.startGroup("Augmented user configuration file contents");
    logger.info(yaml.dump(augmentedConfig));
    logger.endGroup();
    fs.writeFileSync(codeScanningConfigFile, yaml.dump(augmentedConfig));
    return codeScanningConfigFile;
}
// This constant sets the size of each TRAP cache in megabytes.
const TRAP_CACHE_SIZE_MB = 1024;
async function getTrapCachingExtractorConfigArgs(config) {
    const result = [];
    for (const language of config.languages)
        result.push(await getTrapCachingExtractorConfigArgsForLang(config, language));
    return result.flat();
}
async function getTrapCachingExtractorConfigArgsForLang(config, language) {
    const cacheDir = config.trapCaches[language];
    if (cacheDir === undefined)
        return [];
    const write = await (0, git_utils_1.isAnalyzingDefaultBranch)();
    return [
        `-O=${language}.trap.cache.dir=${cacheDir}`,
        `-O=${language}.trap.cache.bound=${TRAP_CACHE_SIZE_MB}`,
        `-O=${language}.trap.cache.write=${write}`,
    ];
}
/**
 * Get the path to the code scanning configuration generated by the CLI.
 *
 * This will not exist if the configuration is being parsed in the Action.
 */
function getGeneratedCodeScanningConfigPath(config) {
    return path.resolve(config.tempDir, "user-config.yaml");
}
function getExtractionVerbosityArguments(enableDebugLogging) {
    return enableDebugLogging
        ? [`--verbosity=${EXTRACTION_DEBUG_MODE_VERBOSITY}`]
        : [];
}
/**
 * Updates the `JAVA_TOOL_OPTIONS` environment variable to resolve an issue with Azure Pipelines
 * timing out connections after 4 minutes and Maven not properly handling closed connections.
 *
 * Without the fix, long build processes will timeout when pulling down Java packages
 * https://developercommunity.visualstudio.com/content/problem/292284/maven-hosted-agent-connection-timeout.html
 */
function applyAutobuildAzurePipelinesTimeoutFix() {
    const javaToolOptions = process.env["JAVA_TOOL_OPTIONS"] || "";
    process.env["JAVA_TOOL_OPTIONS"] = [
        ...javaToolOptions.split(/\s+/),
        "-Dhttp.keepAlive=false",
        "-Dmaven.wagon.http.pool=false",
    ].join(" ");
}
async function getJobRunUuidSarifOptions(codeql) {
    const jobRunUuid = process.env[environment_1.EnvVar.JOB_RUN_UUID];
    return jobRunUuid &&
        (await codeql.supportsFeature(tools_features_1.ToolsFeature.DatabaseInterpretResultsSupportsSarifRunProperty))
        ? [`--sarif-run-property=jobRunUuid=${jobRunUuid}`]
        : [];
}
async function getSupportedLanguageMap(codeql) {
    const resolveResult = await codeql.betterResolveLanguages();
    const supportedLanguages = {};
    // Populate canonical language names
    for (const extractor of Object.keys(resolveResult.extractors)) {
        supportedLanguages[extractor] = extractor;
    }
    // Populate language aliases
    if (resolveResult.aliases) {
        for (const [alias, extractor] of Object.entries(resolveResult.aliases)) {
            supportedLanguages[alias] = extractor;
        }
    }
    return supportedLanguages;
}
//# sourceMappingURL=codeql.js.map<|MERGE_RESOLUTION|>--- conflicted
+++ resolved
@@ -43,7 +43,6 @@
 exports.getTrapCachingExtractorConfigArgs = getTrapCachingExtractorConfigArgs;
 exports.getTrapCachingExtractorConfigArgsForLang = getTrapCachingExtractorConfigArgsForLang;
 exports.getGeneratedCodeScanningConfigPath = getGeneratedCodeScanningConfigPath;
-exports.getSupportedLanguageMap = getSupportedLanguageMap;
 const fs = __importStar(require("fs"));
 const path = __importStar(require("path"));
 const core = __importStar(require("@actions/core"));
@@ -258,7 +257,6 @@
         async supportsFeature(feature) {
             return (0, tools_features_1.isSupportedToolsFeature)(await this.getVersion(), feature);
         },
-<<<<<<< HEAD
         async isTracedLanguage(language) {
             const extractorPath = await this.resolveExtractor(language);
             const tracingConfigPath = path.join(extractorPath, "tools", "tracing-config.lua");
@@ -267,10 +265,7 @@
         async isScannedLanguage(language) {
             return !(await this.isTracedLanguage(language));
         },
-        async databaseInitCluster(config, sourceRoot, processName, qlconfigFile, overlayDatabaseMode, logger) {
-=======
         async databaseInitCluster(config, sourceRoot, processName, qlconfigFile, logger) {
->>>>>>> 7273f08c
             const extraArgs = config.languages.map((language) => `--language=${language}`);
             if (await (0, tracer_config_1.shouldEnableIndirectTracing)(codeql, config)) {
                 extraArgs.push("--begin-tracing");
@@ -836,19 +831,4 @@
         ? [`--sarif-run-property=jobRunUuid=${jobRunUuid}`]
         : [];
 }
-async function getSupportedLanguageMap(codeql) {
-    const resolveResult = await codeql.betterResolveLanguages();
-    const supportedLanguages = {};
-    // Populate canonical language names
-    for (const extractor of Object.keys(resolveResult.extractors)) {
-        supportedLanguages[extractor] = extractor;
-    }
-    // Populate language aliases
-    if (resolveResult.aliases) {
-        for (const [alias, extractor] of Object.entries(resolveResult.aliases)) {
-            supportedLanguages[alias] = extractor;
-        }
-    }
-    return supportedLanguages;
-}
 //# sourceMappingURL=codeql.js.map