--- conflicted
+++ resolved
@@ -12,7 +12,6 @@
 const path = __importStar(require("path"));
 const api = __importStar(require("./api-client"));
 const externalQueries = __importStar(require("./external-queries"));
-// Property names from the user-supplied config file.
 const NAME_PROPERTY = "name";
 const DISABLE_DEFAULT_QUERIES_PROPERTY = "disable-default-queries";
 const QUERIES_PROPERTY = "queries";
@@ -274,87 +273,6 @@
         return `The configuration file "${configFile}" is invalid: property "${property}" ${error}`;
     }
 }
-<<<<<<< HEAD
-=======
-function getNoLanguagesError() {
-    return ("Did not detect any languages to analyze. " +
-        "Please update input in workflow or check that GitHub detects the correct languages in your repository.");
-}
-exports.getNoLanguagesError = getNoLanguagesError;
-function getUnknownLanguagesError(languages) {
-    return `Did not recognise the following languages: ${languages.join(", ")}`;
-}
-exports.getUnknownLanguagesError = getUnknownLanguagesError;
-/**
- * Gets the set of languages in the current repository
- */
-async function getLanguagesInRepo(repository, githubAuth, githubUrl, logger) {
-    logger.debug(`GitHub repo ${repository.owner} ${repository.repo}`);
-    const response = await api
-        .getApiClient(githubAuth, githubUrl, true)
-        .repos.listLanguages({
-        owner: repository.owner,
-        repo: repository.repo,
-    });
-    logger.debug(`Languages API response: ${JSON.stringify(response)}`);
-    // The GitHub API is going to return languages in order of popularity,
-    // When we pick a language to autobuild we want to pick the most popular traced language
-    // Since sets in javascript maintain insertion order, using a set here and then splatting it
-    // into an array gives us an array of languages ordered by popularity
-    const languages = new Set();
-    for (const lang of Object.keys(response.data)) {
-        const parsedLang = languages_1.parseLanguage(lang);
-        if (parsedLang !== undefined) {
-            languages.add(parsedLang);
-        }
-    }
-    return [...languages];
-}
-/**
- * Get the languages to analyse.
- *
- * The result is obtained from the action input parameter 'languages' if that
- * has been set, otherwise it is deduced as all languages in the repo that
- * can be analysed.
- *
- * If no languages could be detected from either the workflow or the repository
- * then throw an error.
- */
-async function getLanguages(languagesInput, repository, githubAuth, githubUrl, logger) {
-    // Obtain from action input 'languages' if set
-    let languages = (languagesInput || "")
-        .split(",")
-        .map((x) => x.trim())
-        .filter((x) => x.length > 0);
-    logger.info(`Languages from configuration: ${JSON.stringify(languages)}`);
-    if (languages.length === 0) {
-        // Obtain languages as all languages in the repo that can be analysed
-        languages = await getLanguagesInRepo(repository, githubAuth, githubUrl, logger);
-        logger.info(`Automatically detected languages: ${JSON.stringify(languages)}`);
-    }
-    // If the languages parameter was not given and no languages were
-    // detected then fail here as this is a workflow configuration error.
-    if (languages.length === 0) {
-        throw new Error(getNoLanguagesError());
-    }
-    // Make sure they are supported
-    const parsedLanguages = [];
-    const unknownLanguages = [];
-    for (const language of languages) {
-        const parsedLanguage = languages_1.parseLanguage(language);
-        if (parsedLanguage === undefined) {
-            unknownLanguages.push(language);
-        }
-        else if (parsedLanguages.indexOf(parsedLanguage) === -1) {
-            parsedLanguages.push(parsedLanguage);
-        }
-    }
-    if (unknownLanguages.length > 0) {
-        throw new Error(getUnknownLanguagesError(unknownLanguages));
-    }
-    return parsedLanguages;
-}
->>>>>>> 245c02cf
 async function addQueriesFromWorkflow(codeQL, queriesInput, languages, resultMap, tempDir, checkoutPath, githubUrl, logger) {
     queriesInput = queriesInput.trim();
     // "+" means "don't override config file" - see shouldAddConfigFileQueries
@@ -501,13 +419,8 @@
     let config;
     // If no config file was provided create an empty one
     if (!configFile) {
-<<<<<<< HEAD
-        logger.debug('No configuration file was provided');
+        logger.debug("No configuration file was provided");
         config = await getDefaultConfig(languages, queriesInput, tempDir, toolCacheDir, codeQL, checkoutPath, githubUrl, logger);
-=======
-        logger.debug("No configuration file was provided");
-        config = await getDefaultConfig(languagesInput, queriesInput, repository, tempDir, toolCacheDir, codeQL, checkoutPath, githubAuth, githubUrl, logger);
->>>>>>> 245c02cf
     }
     else {
         config = await loadConfig(languages, queriesInput, configFile, tempDir, toolCacheDir, codeQL, checkoutPath, githubAuth, githubUrl, logger);
