--- conflicted
+++ resolved
@@ -89,11 +89,6 @@
     Feature["OverlayAnalysisSwift"] = "overlay_analysis_swift";
     Feature["PythonDefaultIsToNotExtractStdlib"] = "python_default_is_to_not_extract_stdlib";
     Feature["QaTelemetryEnabled"] = "qa_telemetry_enabled";
-<<<<<<< HEAD
-    Feature["ZstdBundleStreamingExtraction"] = "zstd_bundle_streaming_extraction";
-=======
-    Feature["RustAnalysis"] = "rust_analysis";
->>>>>>> cc722e47
 })(Feature || (exports.Feature = Feature = {}));
 exports.featureConfig = {
     [Feature.CleanupTrapCaches]: {
