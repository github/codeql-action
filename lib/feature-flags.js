--- conflicted
+++ resolved
@@ -174,14 +174,6 @@
             .filter((f) => f !== undefined)
             .map((f) => f);
         if (enabledFeatureFlagCliVersions.length === 0) {
-<<<<<<< HEAD
-            this.logger.debug("Feature flags do not specify a default CLI version. Falling back to CLI version " +
-                `${MINIMUM_ENABLED_CODEQL_VERSION}.`);
-            return {
-                version: MINIMUM_ENABLED_CODEQL_VERSION,
-                toolsFeatureFlagsValid: false,
-            };
-=======
             // We expect at least one default CLI version to be enabled on Dotcom at any time. However if
             // the feature flags are misconfigured, rather than crashing, we fall back to the CLI version
             // shipped with the Action in defaults.json. This has the effect of immediately rolling out
@@ -194,8 +186,10 @@
             // version that would have been specified by the feature flags before they were misconfigured.
             this.logger.warning("Feature flags do not specify a default CLI version. Falling back to the CLI version " +
                 `shipped with the Action. This is ${defaults.cliVersion}.`);
-            return defaults.cliVersion;
->>>>>>> ebf6415a
+            return {
+                version: defaults.cliVersion,
+                toolsFeatureFlagsValid: false,
+            };
         }
         const maxCliVersion = enabledFeatureFlagCliVersions.reduce((maxVersion, currentVersion) => currentVersion > maxVersion ? currentVersion : maxVersion, enabledFeatureFlagCliVersions[0]);
         this.logger.debug(`Derived default CLI version of ${maxCliVersion} from feature flags.`);
