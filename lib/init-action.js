--- conflicted
+++ resolved
@@ -128,12 +128,7 @@
         toolsDownloadDurationMs = initCodeQLResult.toolsDownloadDurationMs;
         toolsVersion = initCodeQLResult.toolsVersion;
         toolsSource = initCodeQLResult.toolsSource;
-<<<<<<< HEAD
-        await (0, codeql_1.enrichEnvironment)(codeql);
         config = await (0, init_1.initConfig)((0, actions_util_1.getOptionalInput)("languages"), (0, actions_util_1.getOptionalInput)("queries"), (0, actions_util_1.getOptionalInput)("packs"), registriesInput, (0, actions_util_1.getOptionalInput)("config-file"), (0, actions_util_1.getOptionalInput)("db-location"), (0, actions_util_1.getOptionalInput)("config"), getTrapCachingEnabled(), 
-=======
-        config = await (0, init_1.initConfig)((0, actions_util_1.getOptionalInput)("languages"), (0, actions_util_1.getOptionalInput)("queries"), (0, actions_util_1.getOptionalInput)("packs"), registriesInput, (0, actions_util_1.getOptionalInput)("config-file"), (0, actions_util_1.getOptionalInput)("db-location"), getTrapCachingEnabled(), 
->>>>>>> f31a31c0
         // Debug mode is enabled if:
         // - The `init` Action is passed `debug: true`.
         // - Actions step debugging is enabled (e.g. by [enabling debug logging for a rerun](https://docs.github.com/en/actions/managing-workflow-runs/re-running-workflows-and-jobs#re-running-all-the-jobs-in-a-workflow),
