--- conflicted
+++ resolved
@@ -1,10 +1,7 @@
 {
   "name": "codeql",
-<<<<<<< HEAD
   "version": "3.30.3",
-=======
   "version": "3.30.7",
->>>>>>> 065c6cfb
   "private": true,
   "description": "CodeQL action",
   "scripts": {
