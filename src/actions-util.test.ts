--- conflicted
+++ resolved
@@ -265,18 +265,6 @@
     t.deepEqual(await actionsutil.isAnalyzingDefaultBranch(), false);
     getAdditionalInputStub.restore();
   });
-<<<<<<< HEAD
-});
-
-test("workflowEventName()", async (t) => {
-  process.env["GITHUB_EVENT_NAME"] = "push";
-  t.deepEqual(actionsutil.workflowEventName(), "push");
-
-  process.env["GITHUB_EVENT_NAME"] = "dynamic";
-  t.deepEqual(actionsutil.workflowEventName(), "dynamic");
-
-  process.env["CODESCANNING_EVENT_NAME"] = "push";
-  t.deepEqual(actionsutil.workflowEventName(), "push");
 });
 
 test("createStatusReportBase", async (t) => {
@@ -328,6 +316,4 @@
     t.assert(statusReport.runner_os === process.env["RUNNER_OS"]);
     t.assert(typeof statusReport.action_version === "string");
   });
-=======
->>>>>>> 0ac18158
 });