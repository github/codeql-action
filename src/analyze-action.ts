--- conflicted
+++ resolved
@@ -19,21 +19,11 @@
 import { runAutobuild } from "./autobuild";
 import { getTotalCacheSize, shouldStoreCache } from "./caching-utils";
 import { getCodeQL } from "./codeql";
-<<<<<<< HEAD
-import {
-  Config,
-  getConfig,
-  isCodeQualityEnabled,
-  isCodeScanningEnabled,
-} from "./config-utils";
+import { Config, getConfig } from "./config-utils";
 import {
   cleanupAndUploadDatabases,
   DatabaseUploadResult,
 } from "./database-upload";
-=======
-import { Config, getConfig } from "./config-utils";
-import { cleanupAndUploadDatabases } from "./database-upload";
->>>>>>> c07cc0d3
 import {
   DependencyCacheUploadStatusReport,
   uploadDependencyCaches,
