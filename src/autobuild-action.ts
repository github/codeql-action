import * as core from "@actions/core";

import {
  createStatusReportBase,
  getActionsStatus,
  getOptionalInput,
  getTemporaryDirectory,
  sendStatusReport,
  StatusReportBase,
} from "./actions-util";
<<<<<<< HEAD
import { getGitHubVersion } from "./api-client";
=======
import { getGitHubVersionActionsOnly } from "./api-client";
>>>>>>> f47c93c5
import { determineAutobuildLanguages, runAutobuild } from "./autobuild";
import * as configUtils from "./config-utils";
import { Language } from "./languages";
import { getActionsLogger } from "./logging";
import {
  DID_AUTOBUILD_GO_ENV_VAR_NAME,
  checkActionVersion,
  checkGitHubVersionInRange,
  initializeEnvironment,
} from "./util";

// eslint-disable-next-line import/no-commonjs
const pkg = require("../package.json");

interface AutobuildStatusReport extends StatusReportBase {
  /** Comma-separated set of languages being auto-built. */
  autobuild_languages: string;
  /** Language that failed autobuilding (or undefined if all languages succeeded). */
  autobuild_failure?: string;
}

async function sendCompletedStatusReport(
  startedAt: Date,
  allLanguages: string[],
  failingLanguage?: string,
  cause?: Error
) {
  initializeEnvironment(pkg.version);

  const status = getActionsStatus(cause, failingLanguage);
  const statusReportBase = await createStatusReportBase(
    "autobuild",
    status,
    startedAt,
    cause?.message,
    cause?.stack
  );
  const statusReport: AutobuildStatusReport = {
    ...statusReportBase,
    autobuild_languages: allLanguages.join(","),
    autobuild_failure: failingLanguage,
  };
  await sendStatusReport(statusReport);
}

async function run() {
  const startedAt = new Date();
  const logger = getActionsLogger();
  await checkActionVersion(pkg.version);
  let currentLanguage: Language | undefined = undefined;
  let languages: Language[] | undefined = undefined;
  try {
    if (
      !(await sendStatusReport(
        await createStatusReportBase("autobuild", "starting", startedAt)
      ))
    ) {
      return;
    }

    const gitHubVersion = await getGitHubVersion();
    checkGitHubVersionInRange(gitHubVersion, logger);

<<<<<<< HEAD
    const features = new Features(
      gitHubVersion,
      parseRepositoryNwo(getRequiredEnvParam("GITHUB_REPOSITORY")),
      logger
    );

=======
>>>>>>> f47c93c5
    const config = await configUtils.getConfig(getTemporaryDirectory(), logger);
    if (config === undefined) {
      throw new Error(
        "Config file could not be found at expected location. Has the 'init' action been called?"
      );
    }

    languages = await determineAutobuildLanguages(config, logger);
    if (languages !== undefined) {
      const workingDirectory = getOptionalInput("working-directory");
      if (workingDirectory) {
        logger.info(
          `Changing autobuilder working directory to ${workingDirectory}`
        );
        process.chdir(workingDirectory);
      }
      for (const language of languages) {
        currentLanguage = language;
        await runAutobuild(language, config, logger);
        if (language === Language.go) {
          core.exportVariable(DID_AUTOBUILD_GO_ENV_VAR_NAME, "true");
        }
      }
    }
  } catch (error) {
    core.setFailed(
      `We were unable to automatically build your code. Please replace the call to the autobuild action with your custom build steps.  ${
        error instanceof Error ? error.message : String(error)
      }`
    );
    console.log(error);
    await sendCompletedStatusReport(
      startedAt,
      languages ?? [],
      currentLanguage,
      error instanceof Error ? error : new Error(String(error))
    );
    return;
  }

  await sendCompletedStatusReport(startedAt, languages ?? []);
}

async function runWrapper() {
  try {
    await run();
  } catch (error) {
    core.setFailed(`autobuild action failed. ${error}`);
    console.log(error);
  }
}

void runWrapper();<|MERGE_RESOLUTION|>--- conflicted
+++ resolved
@@ -8,11 +8,7 @@
   sendStatusReport,
   StatusReportBase,
 } from "./actions-util";
-<<<<<<< HEAD
 import { getGitHubVersion } from "./api-client";
-=======
-import { getGitHubVersionActionsOnly } from "./api-client";
->>>>>>> f47c93c5
 import { determineAutobuildLanguages, runAutobuild } from "./autobuild";
 import * as configUtils from "./config-utils";
 import { Language } from "./languages";
@@ -76,15 +72,6 @@
     const gitHubVersion = await getGitHubVersion();
     checkGitHubVersionInRange(gitHubVersion, logger);
 
-<<<<<<< HEAD
-    const features = new Features(
-      gitHubVersion,
-      parseRepositoryNwo(getRequiredEnvParam("GITHUB_REPOSITORY")),
-      logger
-    );
-
-=======
->>>>>>> f47c93c5
     const config = await configUtils.getConfig(getTemporaryDirectory(), logger);
     if (config === undefined) {
       throw new Error(
