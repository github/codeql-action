--- conflicted
+++ resolved
@@ -799,13 +799,7 @@
       config: Config,
       sourceRoot: string,
       processName: string | undefined,
-<<<<<<< HEAD
-      featureEnablement: FeatureEnablement,
-      logger: Logger
-=======
-      processLevel: number | undefined,
       featureEnablement: FeatureEnablement
->>>>>>> f47c93c5
     ) {
       const extraArgs = config.languages.map(
         (language) => `--language=${language}`
