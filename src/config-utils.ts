--- conflicted
+++ resolved
@@ -8,18 +8,11 @@
 import { isAnalyzingPullRequest } from "./actions-util";
 import * as api from "./api-client";
 import { CachingKind, getCachingKind } from "./caching-utils";
-<<<<<<< HEAD
-import { CodeQL, getSupportedLanguageMap } from "./codeql";
-import { shouldPerformDiffInformedAnalysis } from "./diff-informed-analysis-utils";
-import { Feature, FeatureEnablement } from "./feature-flags";
-import { KnownLanguage, Language } from "./languages";
-=======
 import { type CodeQL } from "./codeql";
 import { shouldPerformDiffInformedAnalysis } from "./diff-informed-analysis-utils";
 import { Feature, FeatureEnablement } from "./feature-flags";
 import { getGitRoot, isAnalyzingDefaultBranch } from "./git-utils";
-import { isTracedLanguage, Language, parseLanguage } from "./languages";
->>>>>>> 7273f08c
+import { KnownLanguage, Language } from "./languages";
 import { Logger } from "./logging";
 import {
   CODEQL_OVERLAY_MINIMUM_VERSION,
@@ -308,6 +301,24 @@
 
 export function getUnknownLanguagesError(languages: string[]): string {
   return `Did not recognize the following languages: ${languages.join(", ")}`;
+}
+
+export async function getSupportedLanguageMap(
+  codeql: CodeQL,
+): Promise<Record<string, string>> {
+  const resolveResult = await codeql.betterResolveLanguages();
+  const supportedLanguages: Record<string, string> = {};
+  // Populate canonical language names
+  for (const extractor of Object.keys(resolveResult.extractors)) {
+    supportedLanguages[extractor] = extractor;
+  }
+  // Populate language aliases
+  if (resolveResult.aliases) {
+    for (const [alias, extractor] of Object.entries(resolveResult.aliases)) {
+      supportedLanguages[alias] = extractor;
+    }
+  }
+  return supportedLanguages;
 }
 
 /**
@@ -791,7 +802,14 @@
     return nonOverlayAnalysis;
   }
 
-  if (buildMode !== BuildMode.None && languages.some(isTracedLanguage)) {
+  if (
+    buildMode !== BuildMode.None &&
+    (
+      await Promise.all(
+        languages.map(async (l) => await codeql.isTracedLanguage(l)),
+      )
+    ).some(Boolean)
+  ) {
     logger.warning(
       `Cannot build an ${overlayDatabaseMode} database because ` +
         `build-mode is set to "${buildMode}" instead of "none". ` +
