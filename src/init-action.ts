--- conflicted
+++ resolved
@@ -79,51 +79,34 @@
       return;
     }
     const repositoryNWO = parseRepositoryNwo(
-      util.getRequiredEnvParam("GITHUB_REPOSITORY")
+      actionsUtil.getRequiredEnvParam("GITHUB_REPOSITORY")
     );
 
     const languages = await getLanguages(
-      core.getInput("languages"),
+      actionsUtil.getOptionalInput("languages"),
       repositoryNWO,
-      core.getInput("token"),
-      util.getRequiredEnvParam("GITHUB_SERVER_URL"),
+      actionsUtil.getRequiredInput("token"),
+      actionsUtil.getRequiredEnvParam("GITHUB_SERVER_URL"),
       logger
     );
 
     codeql = await initCodeQL(
-<<<<<<< HEAD
-      core.getInput("tools"),
+      actionsUtil.getOptionalInput("tools"),
       languages,
-      core.getInput("token"),
-      util.getRequiredEnvParam("GITHUB_SERVER_URL"),
-      util.getRequiredEnvParam("RUNNER_TEMP"),
-      util.getRequiredEnvParam("RUNNER_TOOL_CACHE"),
-=======
-      actionsUtil.getOptionalInput("tools"),
       actionsUtil.getRequiredInput("token"),
       actionsUtil.getRequiredEnvParam("GITHUB_SERVER_URL"),
       actionsUtil.getRequiredEnvParam("RUNNER_TEMP"),
       actionsUtil.getRequiredEnvParam("RUNNER_TOOL_CACHE"),
->>>>>>> c9b06117
       "actions",
       logger
     );
 
     config = await initConfig(
-<<<<<<< HEAD
       languages,
-      core.getInput("queries"),
-      core.getInput("config-file"),
-      util.getRequiredEnvParam("RUNNER_TEMP"),
-      util.getRequiredEnvParam("RUNNER_TOOL_CACHE"),
-=======
-      actionsUtil.getOptionalInput("languages"),
       actionsUtil.getOptionalInput("queries"),
       actionsUtil.getOptionalInput("config-file"),
-      parseRepositoryNwo(actionsUtil.getRequiredEnvParam("GITHUB_REPOSITORY")),
       actionsUtil.getRequiredEnvParam("RUNNER_TEMP"),
       actionsUtil.getRequiredEnvParam("RUNNER_TOOL_CACHE"),
->>>>>>> c9b06117
       codeql,
       actionsUtil.getRequiredEnvParam("GITHUB_WORKSPACE"),
       actionsUtil.getRequiredInput("token"),
