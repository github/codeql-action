--- conflicted
+++ resolved
@@ -768,7 +768,6 @@
   return process.env["TEST_MODE"] === "true" || false;
 }
 
-<<<<<<< HEAD
 /**
  * @returns true if the action should generate a conde-scanning config file
  * that gets passed to the CLI.
@@ -780,7 +779,8 @@
     process.env[EnvVar.CODEQL_PASS_CONFIG_TO_CLI] === "true" &&
     (await codeQlVersionAbove(codeql, CODEQL_VERSION_CONFIG_FILES))
   );
-=======
+}
+
 /*
  * Returns whether the path in the argument represents an existing directory.
  */
@@ -810,5 +810,4 @@
     }
   }
   return files;
->>>>>>> b659ce5d
 }