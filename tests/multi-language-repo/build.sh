#!/bin/bash

gcc -o main main.c

dotnet build -p:UseSharedCompilation=false

javac Main.java

<<<<<<< HEAD
go build main.go
=======
if [[ "$OSTYPE" == "darwin"* || "$OSTYPE" == "linux-gnu"* ]]; then
    swift build
fi
>>>>>>> 0eacdb53
<|MERGE_RESOLUTION|>--- conflicted
+++ resolved
@@ -6,10 +6,8 @@
 
 javac Main.java
 
-<<<<<<< HEAD
 go build main.go
-=======
+
 if [[ "$OSTYPE" == "darwin"* || "$OSTYPE" == "linux-gnu"* ]]; then
     swift build
-fi
->>>>>>> 0eacdb53
+fi